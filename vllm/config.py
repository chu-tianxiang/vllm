--- conflicted
+++ resolved
@@ -32,12 +32,6 @@
             downloading the model and tokenizer.
         download_dir: Directory to download and load the weights, default to the
             default cache directory of huggingface.
-<<<<<<< HEAD
-        use_np_weights: Save a numpy copy of model weights for faster loading.
-            This can increase the disk usage by up to 2x.
-        use_dummy_weights: Use dummy values for model weights (for profiling).
-        use_safetensors: Use Safetensors instead of PyTorch state dict.
-=======
         load_format: The format of the model weights to load:
             "auto" will try to load the weights in the safetensors format and
                 fall back to the pytorch bin format if safetensors format is
@@ -48,7 +42,6 @@
                 a numpy cache to speed up the loading.
             "dummy" will initialize the weights with random values, which is
                 mainly for profiling.
->>>>>>> 4b5bcf89
         dtype: Data type for model weights and activations. The "auto" option
             will use FP16 precision for FP32 and FP16 models, and BF16 precision
             for BF16 models.
@@ -62,13 +55,7 @@
         tokenizer_mode: str,
         trust_remote_code: bool,
         download_dir: Optional[str],
-<<<<<<< HEAD
-        use_np_weights: bool,
-        use_dummy_weights: bool,
-        use_safetensors: bool,
-=======
         load_format: str,
->>>>>>> 4b5bcf89
         dtype: str,
         seed: int,
     ) -> None:
@@ -77,13 +64,7 @@
         self.tokenizer_mode = tokenizer_mode
         self.trust_remote_code = trust_remote_code
         self.download_dir = download_dir
-<<<<<<< HEAD
-        self.use_np_weights = use_np_weights
-        self.use_dummy_weights = use_dummy_weights
-        self.use_safetensors = use_safetensors
-=======
         self.load_format = load_format
->>>>>>> 4b5bcf89
         self.seed = seed
         self.quantize_config = None
 
