--- conflicted
+++ resolved
@@ -201,13 +201,8 @@
         parser.add_argument('--quantization',
                             '-q',
                             type=str,
-<<<<<<< HEAD
                             choices=['awq', 'gguf', 'gptq', 'quip', 'squeezellm', None],
-                            default=None,
-=======
-                            choices=['awq', 'gptq', 'squeezellm', None],
                             default=EngineArgs.quantization,
->>>>>>> 4abf6336
                             help='Method used to quantize the weights. If '
                             'None, we first check the `quantization_config` '
                             'attribute in the model config file. If that is '
