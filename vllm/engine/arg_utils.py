import argparse
import dataclasses
from dataclasses import dataclass
from typing import Optional, Tuple

from vllm.config import (CacheConfig, ModelConfig, ParallelConfig,
                         SchedulerConfig)


@dataclass
class EngineArgs:
    """Arguments for vLLM engine."""
    model: str
    tokenizer: Optional[str] = None
    tokenizer_mode: str = 'auto'
    trust_remote_code: bool = False
    download_dir: Optional[str] = None
<<<<<<< HEAD
    use_np_weights: bool = False
    use_dummy_weights: bool = False
    use_safetensors: bool = False
=======
    load_format: str = 'auto'
>>>>>>> 4b5bcf89
    dtype: str = 'auto'
    seed: int = 0
    worker_use_ray: bool = False
    pipeline_parallel_size: int = 1
    tensor_parallel_size: int = 1
    block_size: int = 16
    swap_space: int = 4  # GiB
    gpu_memory_utilization: float = 0.90
    max_num_batched_tokens: int = 2560
    max_num_seqs: int = 256
    disable_log_stats: bool = False

    def __post_init__(self):
        if self.tokenizer is None:
            self.tokenizer = self.model
        self.max_num_seqs = min(self.max_num_seqs, self.max_num_batched_tokens)

    @staticmethod
    def add_cli_args(
            parser: argparse.ArgumentParser) -> argparse.ArgumentParser:
        """Shared CLI arguments for vLLM engine."""
        # Model arguments
        parser.add_argument(
            '--model',
            type=str,
            default='facebook/opt-125m',
            help='name or path of the huggingface model to use')
        parser.add_argument(
            '--tokenizer',
            type=str,
            default=EngineArgs.tokenizer,
            help='name or path of the huggingface tokenizer to use')
        parser.add_argument('--tokenizer-mode',
                            type=str,
                            default=EngineArgs.tokenizer_mode,
                            choices=['auto', 'slow'],
                            help='tokenizer mode. "auto" will use the fast '
                            'tokenizer if available, and "slow" will '
                            'always use the slow tokenizer.')
        parser.add_argument('--trust-remote-code',
                            action='store_true',
                            help='trust remote code from huggingface')
        parser.add_argument('--download-dir',
                            type=str,
                            default=EngineArgs.download_dir,
                            help='directory to download and load the weights, '
                            'default to the default cache dir of '
                            'huggingface')
<<<<<<< HEAD
        parser.add_argument('--use-np-weights',
                            action='store_true',
                            help='save a numpy copy of model weights for '
                            'faster loading. This can increase the disk '
                            'usage by up to 2x.')
        parser.add_argument('--use-dummy-weights',
                            action='store_true',
                            help='use dummy values for model weights')
        parser.add_argument('--use-safetensors',
                            action='store_true',
                            help='use safetensors for model weights')
=======
        parser.add_argument(
            '--load-format',
            type=str,
            default=EngineArgs.load_format,
            choices=['auto', 'pt', 'safetensors', 'npcache', 'dummy'],
            help='The format of the model weights to load. '
            '"auto" will try to load the weights in the safetensors format '
            'and fall back to the pytorch bin format if safetensors format '
            'is not available. '
            '"pt" will load the weights in the pytorch bin format. '
            '"safetensors" will load the weights in the safetensors format. '
            '"npcache" will load the weights in pytorch format and store '
            'a numpy cache to speed up the loading. '
            '"dummy" will initialize the weights with random values, '
            'which is mainly for profiling.')
>>>>>>> 4b5bcf89
        # TODO(woosuk): Support FP32.
        parser.add_argument(
            '--dtype',
            type=str,
            default=EngineArgs.dtype,
            choices=['auto', 'half', 'bfloat16', 'float'],
            help='data type for model weights and activations. '
            'The "auto" option will use FP16 precision '
            'for FP32 and FP16 models, and BF16 precision '
            'for BF16 models.')
        # Parallel arguments
        parser.add_argument('--worker-use-ray',
                            action='store_true',
                            help='use Ray for distributed serving, will be '
                            'automatically set when using more than 1 GPU')
        parser.add_argument('--pipeline-parallel-size',
                            '-pp',
                            type=int,
                            default=EngineArgs.pipeline_parallel_size,
                            help='number of pipeline stages')
        parser.add_argument('--tensor-parallel-size',
                            '-tp',
                            type=int,
                            default=EngineArgs.tensor_parallel_size,
                            help='number of tensor parallel replicas')
        # KV cache arguments
        parser.add_argument('--block-size',
                            type=int,
                            default=EngineArgs.block_size,
                            choices=[8, 16, 32],
                            help='token block size')
        # TODO(woosuk): Support fine-grained seeds (e.g., seed per request).
        parser.add_argument('--seed',
                            type=int,
                            default=EngineArgs.seed,
                            help='random seed')
        parser.add_argument('--swap-space',
                            type=int,
                            default=EngineArgs.swap_space,
                            help='CPU swap space size (GiB) per GPU')
        parser.add_argument('--gpu-memory-utilization',
                            type=float,
                            default=EngineArgs.gpu_memory_utilization,
                            help='the percentage of GPU memory to be used for'
                            'the model executor')
        parser.add_argument('--max-num-batched-tokens',
                            type=int,
                            default=EngineArgs.max_num_batched_tokens,
                            help='maximum number of batched tokens per '
                            'iteration')
        parser.add_argument('--max-num-seqs',
                            type=int,
                            default=EngineArgs.max_num_seqs,
                            help='maximum number of sequences per iteration')
        parser.add_argument('--disable-log-stats',
                            action='store_true',
                            help='disable logging statistics')
        return parser

    @classmethod
    def from_cli_args(cls, args: argparse.Namespace) -> 'EngineArgs':
        # Get the list of attributes of this dataclass.
        attrs = [attr.name for attr in dataclasses.fields(cls)]
        # Set the attributes from the parsed arguments.
        engine_args = cls(**{attr: getattr(args, attr) for attr in attrs})
        return engine_args

    def create_engine_configs(
        self,
    ) -> Tuple[ModelConfig, CacheConfig, ParallelConfig, SchedulerConfig]:
        # Initialize the configs.
        model_config = ModelConfig(self.model, self.tokenizer,
                                   self.tokenizer_mode, self.trust_remote_code,
<<<<<<< HEAD
                                   self.download_dir, self.use_np_weights,
                                   self.use_dummy_weights,
                                   self.use_safetensors, self.dtype, self.seed)
=======
                                   self.download_dir, self.load_format,
                                   self.dtype, self.seed)
>>>>>>> 4b5bcf89
        cache_config = CacheConfig(self.block_size,
                                   self.gpu_memory_utilization,
                                   self.swap_space)
        parallel_config = ParallelConfig(self.pipeline_parallel_size,
                                         self.tensor_parallel_size,
                                         self.worker_use_ray)
        scheduler_config = SchedulerConfig(self.max_num_batched_tokens,
                                           self.max_num_seqs,
                                           model_config.get_max_model_len())
        return model_config, cache_config, parallel_config, scheduler_config


@dataclass
class AsyncEngineArgs(EngineArgs):
    """Arguments for asynchronous vLLM engine."""
    engine_use_ray: bool = False
    disable_log_requests: bool = False

    @staticmethod
    def add_cli_args(
            parser: argparse.ArgumentParser) -> argparse.ArgumentParser:
        parser = EngineArgs.add_cli_args(parser)
        parser.add_argument('--engine-use-ray',
                            action='store_true',
                            help='use Ray to start the LLM engine in a '
                            'separate process as the server process.')
        parser.add_argument('--disable-log-requests',
                            action='store_true',
                            help='disable logging requests')
        return parser<|MERGE_RESOLUTION|>--- conflicted
+++ resolved
@@ -15,13 +15,7 @@
     tokenizer_mode: str = 'auto'
     trust_remote_code: bool = False
     download_dir: Optional[str] = None
-<<<<<<< HEAD
-    use_np_weights: bool = False
-    use_dummy_weights: bool = False
-    use_safetensors: bool = False
-=======
     load_format: str = 'auto'
->>>>>>> 4b5bcf89
     dtype: str = 'auto'
     seed: int = 0
     worker_use_ray: bool = False
@@ -70,19 +64,6 @@
                             help='directory to download and load the weights, '
                             'default to the default cache dir of '
                             'huggingface')
-<<<<<<< HEAD
-        parser.add_argument('--use-np-weights',
-                            action='store_true',
-                            help='save a numpy copy of model weights for '
-                            'faster loading. This can increase the disk '
-                            'usage by up to 2x.')
-        parser.add_argument('--use-dummy-weights',
-                            action='store_true',
-                            help='use dummy values for model weights')
-        parser.add_argument('--use-safetensors',
-                            action='store_true',
-                            help='use safetensors for model weights')
-=======
         parser.add_argument(
             '--load-format',
             type=str,
@@ -98,7 +79,6 @@
             'a numpy cache to speed up the loading. '
             '"dummy" will initialize the weights with random values, '
             'which is mainly for profiling.')
->>>>>>> 4b5bcf89
         # TODO(woosuk): Support FP32.
         parser.add_argument(
             '--dtype',
@@ -172,14 +152,8 @@
         # Initialize the configs.
         model_config = ModelConfig(self.model, self.tokenizer,
                                    self.tokenizer_mode, self.trust_remote_code,
-<<<<<<< HEAD
-                                   self.download_dir, self.use_np_weights,
-                                   self.use_dummy_weights,
-                                   self.use_safetensors, self.dtype, self.seed)
-=======
                                    self.download_dir, self.load_format,
                                    self.dtype, self.seed)
->>>>>>> 4b5bcf89
         cache_config = CacheConfig(self.block_size,
                                    self.gpu_memory_utilization,
                                    self.swap_space)
