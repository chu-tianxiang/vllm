--- conflicted
+++ resolved
@@ -248,20 +248,12 @@
     _column_parallel_weights = []
     _row_parallel_weights = ["c_proj.weight"]
 
-<<<<<<< HEAD
-    def load_weights(self,
-                     model_name_or_path: str,
-                     cache_dir: Optional[str] = None,
-                     use_np_cache: bool = False,
-                     use_safetensors: bool = False):
-=======
     def load_weights(
         self,
         model_name_or_path: str,
         cache_dir: Optional[str] = None,
         load_format: str = "auto",
     ):
->>>>>>> 4b5bcf89
         tp_world_size = get_tensor_model_parallel_world_size()
         tp_rank = get_tensor_model_parallel_rank()
         state_dict = self.state_dict()
@@ -271,11 +263,7 @@
              self._column_parallel_weights)
 
         for name, loaded_weight in hf_model_weights_iterator(
-<<<<<<< HEAD
-                model_name_or_path, cache_dir, use_np_cache, use_safetensors):
-=======
                 model_name_or_path, cache_dir, load_format):
->>>>>>> 4b5bcf89
             if "rotary_emb.inv_freq" in name:
                 continue
             loaded_weight = preprocess_quant_weight(self.quantize_config, name,
@@ -283,11 +271,8 @@
                                                     self._row_parallel_weights,
                                                     tp_world_size)
 
-            loaded_weight = convert_pyslice_to_tensor(loaded_weight)
-
             if "c_attn" in name:
-                if not isinstance(loaded_weight, torch.Tensor):
-                    loaded_weight = loaded_weight[:]
+                loaded_weight = convert_pyslice_to_tensor(loaded_weight)
                 total_num_heads = self.config.num_attention_heads
                 hidden_size = self.config.hidden_size
                 head_size = hidden_size // total_num_heads
