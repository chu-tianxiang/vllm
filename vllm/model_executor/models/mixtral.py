--- conflicted
+++ resolved
@@ -321,11 +321,8 @@
         self.embed_tokens = VocabParallelEmbedding(
             self.vocab_size,
             config.hidden_size,
-<<<<<<< HEAD
-            linear_method=linear_method
-=======
+            linear_method=linear_method,
             org_num_embeddings=config.vocab_size,
->>>>>>> f7c12349
         )
         self.layers = nn.ModuleList([
             MixtralDecoderLayer(config, linear_method=linear_method)
@@ -382,12 +379,6 @@
         super().__init__()
         self.config = config
         self.linear_method = linear_method
-<<<<<<< HEAD
-        self.model = MixtralModel(config, linear_method)
-        self.lm_head = ParallelLMHead(config.vocab_size, config.hidden_size,
-                                      linear_method=linear_method)
-        self.sampler = Sampler(config.vocab_size)
-=======
         self.model = MixtralModel(config,
                                   linear_method,
                                   lora_config=lora_config)
@@ -397,6 +388,7 @@
         self.lm_head = ParallelLMHead(
             self.unpadded_vocab_size,
             config.hidden_size,
+            linear_method=linear_method,
             org_num_embeddings=config.vocab_size,
             padding_size=DEFAULT_VOCAB_PADDING_SIZE
             # We need bigger padding if using lora for kernel
@@ -404,7 +396,6 @@
             if not lora_config else lora_config.lora_vocab_padding_size,
         )
         self.sampler = Sampler(self.unpadded_vocab_size, config.vocab_size)
->>>>>>> f7c12349
 
     def forward(
         self,
