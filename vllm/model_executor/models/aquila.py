# coding=utf-8
# Adapted from
# https://github.com/huggingface/transformers/blob/v4.28.0/src/transformers/models/llama/modeling_llama.py
# Copyright 2023 The vLLM team.
# Copyright 2022 EleutherAI and the HuggingFace Inc. team. All rights reserved.
#
# This code is based on EleutherAI's GPT-NeoX library and the GPT-NeoX
# and OPT implementations in this library. It has been modified from its
# original forms to accommodate minor architectural differences compared
# to GPT-NeoX and OPT used by the Meta AI team that trained the model.
#
# Licensed under the Apache License, Version 2.0 (the "License");
# you may not use this file except in compliance with the License.
# You may obtain a copy of the License at
#
#     http://www.apache.org/licenses/LICENSE-2.0
#
# Unless required by applicable law or agreed to in writing, software
# distributed under the License is distributed on an "AS IS" BASIS,
# WITHOUT WARRANTIES OR CONDITIONS OF ANY KIND, either express or implied.
# See the License for the specific language governing permissions and
# limitations under the License.
"""Inference-only LLaMA model compatible with HuggingFace weights.

The input of the model is flattened to a 1D tensor of tokens. The model uses
InputMetadata to extract the original 2D shape of the input.
"""
from typing import List, Optional, Tuple

import torch
from torch import nn

from vllm.model_executor.input_metadata import InputMetadata
from vllm.model_executor.layers.activation import SiluAndMul
from vllm.model_executor.layers.attention import PagedAttentionWithRoPE
from vllm.model_executor.layers.sampler import Sampler
from vllm.model_executor.weight_utils import (
    hf_model_weights_iterator, load_padded_tensor_parallel_vocab,
    load_tensor_parallel_weights, preprocess_quant_weight,
    update_parallel_weight_names)
from vllm.model_executor.parallel_utils.parallel_state import (
    get_tensor_model_parallel_rank, get_tensor_model_parallel_world_size)
from vllm.model_executor.parallel_utils.tensor_parallel import (
    VocabParallelEmbedding, ColumnParallelLinear, RowParallelLinear)
from vllm.sequence import SamplerOutput
from vllm.transformers_utils.configs.aquila import AquilaConfig

KVCache = Tuple[torch.Tensor, torch.Tensor]


class AquilaMLP(nn.Module):

    def __init__(
        self,
        hidden_size: int,
        intermediate_size: int,
        hidden_act: str,
    ):
        super().__init__()
        self.gate_up_proj = ColumnParallelLinear(hidden_size,
                                                 2 * intermediate_size,
                                                 bias=False,
                                                 gather_output=False,
                                                 perform_initialization=False)
        self.down_proj = RowParallelLinear(intermediate_size,
                                           hidden_size,
                                           bias=False,
                                           input_is_parallel=True,
                                           perform_initialization=False)
        if hidden_act != "silu":
            raise ValueError(f"Unsupported activation: {hidden_act}. "
                             "Only silu is supported for now.")
        self.act_fn = SiluAndMul()

    def forward(self, x):
        gate_up, _ = self.gate_up_proj(x)
        x = self.act_fn(gate_up)
        x, _ = self.down_proj(x)
        return x


class AquilaRMSNorm(nn.Module):

    def __init__(self, hidden_size, eps=1e-6):
        """
        AquilaRMSNorm is equivalent to T5LayerNorm
        """
        super().__init__()
        self.weight = nn.Parameter(torch.ones(hidden_size))
        self.variance_epsilon = eps

    def forward(self, hidden_states):
        input_dtype = hidden_states.dtype
        variance = hidden_states.to(torch.float32).pow(2).mean(-1,
                                                               keepdim=True)
        hidden_states = hidden_states * torch.rsqrt(variance +
                                                    self.variance_epsilon)

        return (self.weight * hidden_states).to(input_dtype)


class AquilaAttention(nn.Module):

    def __init__(
        self,
        hidden_size: int,
        num_heads: int,
        num_kv_heads: int,
    ):
        super().__init__()
        self.hidden_size = hidden_size
        tp_size = get_tensor_model_parallel_world_size()
        self.total_num_heads = num_heads
        assert self.total_num_heads % tp_size == 0
        self.num_heads = self.total_num_heads // tp_size
        self.total_num_kv_heads = num_kv_heads
        assert self.total_num_kv_heads % tp_size == 0
        self.num_kv_heads = self.total_num_kv_heads // tp_size
        self.head_dim = hidden_size // self.total_num_heads
        self.q_size = self.num_heads * self.head_dim
        self.kv_size = self.num_kv_heads * self.head_dim
        self.scaling = self.head_dim**-0.5

        self.qkv_proj = ColumnParallelLinear(
            hidden_size,
            (self.total_num_heads + 2 * self.total_num_kv_heads) *
            self.head_dim,
            bias=False,
            gather_output=False,
            perform_initialization=False,
        )
        self.o_proj = RowParallelLinear(
            self.total_num_heads * self.head_dim,
            hidden_size,
            bias=False,
            input_is_parallel=True,
            perform_initialization=False,
        )
        self.attn = PagedAttentionWithRoPE(
            self.num_heads,
            self.head_dim,
            self.scaling,
            rotary_dim=self.head_dim,
        )

    def forward(
        self,
        positions: torch.Tensor,
        hidden_states: torch.Tensor,
        kv_cache: KVCache,
        input_metadata: InputMetadata,
        cache_event: Optional[torch.cuda.Event],
    ) -> torch.Tensor:
        qkv, _ = self.qkv_proj(hidden_states)
        q, k, v = qkv.split([self.q_size, self.kv_size, self.kv_size], dim=-1)
        k_cache, v_cache = kv_cache
        attn_output = self.attn(positions, q, k, v, k_cache, v_cache,
                                input_metadata, cache_event)
        output, _ = self.o_proj(attn_output)
        return output


class AquilaDecoderLayer(nn.Module):

    def __init__(self, config: AquilaConfig):
        super().__init__()
        self.hidden_size = config.hidden_size
        self.self_attn = AquilaAttention(
            hidden_size=self.hidden_size,
            num_heads=config.num_attention_heads,
            num_kv_heads=config.num_attention_heads,
        )
        self.mlp = AquilaMLP(
            hidden_size=self.hidden_size,
            intermediate_size=config.intermediate_size,
            hidden_act=config.hidden_act,
        )
        self.input_layernorm = AquilaRMSNorm(config.hidden_size,
                                             eps=config.rms_norm_eps)
        self.post_attention_layernorm = AquilaRMSNorm(config.hidden_size,
                                                      eps=config.rms_norm_eps)

    def forward(
        self,
        positions: torch.Tensor,
        hidden_states: torch.Tensor,
        kv_cache: KVCache,
        input_metadata: InputMetadata,
        cache_event: Optional[torch.cuda.Event],
    ) -> torch.Tensor:
        # Self Attention
        residual = hidden_states
        hidden_states = self.input_layernorm(hidden_states)
        hidden_states = self.self_attn(
            positions=positions,
            hidden_states=hidden_states,
            kv_cache=kv_cache,
            input_metadata=input_metadata,
            cache_event=cache_event,
        )
        hidden_states = residual + hidden_states

        # Fully Connected
        residual = hidden_states
        hidden_states = self.post_attention_layernorm(hidden_states)
        hidden_states = self.mlp(hidden_states)
        hidden_states = residual + hidden_states
        return hidden_states


class AquilaModel(nn.Module):

    def __init__(self, config: AquilaConfig):
        super().__init__()
        self.config = config
        self.padding_idx = config.pad_token_id
        self.vocab_size = config.vocab_size

        #vocab_size = ((config.vocab_size + 63) // 64) * 64
        self.embed_tokens = VocabParallelEmbedding(
            config.vocab_size,
            config.hidden_size,
            perform_initialization=False)
        self.layers = nn.ModuleList([
            AquilaDecoderLayer(config) for _ in range(config.num_hidden_layers)
        ])
        self.norm = AquilaRMSNorm(config.hidden_size, eps=config.rms_norm_eps)

    def forward(
        self,
        input_ids: torch.Tensor,
        positions: torch.Tensor,
        kv_caches: List[KVCache],
        input_metadata: InputMetadata,
        cache_events: Optional[List[torch.cuda.Event]],
    ) -> torch.Tensor:
        hidden_states = self.embed_tokens(input_ids)
        for i in range(len(self.layers)):
            if cache_events is None:
                cache_event = None
            else:
                cache_event = cache_events[i]
            layer = self.layers[i]
            hidden_states = layer(
                positions,
                hidden_states,
                kv_caches[i],
                input_metadata,
                cache_event,
            )
        hidden_states = self.norm(hidden_states)

        return hidden_states


class AquilaForCausalLM(nn.Module):

    def __init__(self, config):
        super().__init__()
        self.config = config
        self.model = AquilaModel(config)
        vocab_size = ((config.vocab_size + 63) // 64) * 64
        self.lm_head = ColumnParallelLinear(config.hidden_size,
                                            vocab_size,
                                            bias=False,
                                            gather_output=False,
                                            perform_initialization=False)
        self.sampler = Sampler(config.vocab_size)

    def forward(
        self,
        input_ids: torch.Tensor,
        positions: torch.Tensor,
        kv_caches: List[KVCache],
        input_metadata: InputMetadata,
        cache_events: Optional[List[torch.cuda.Event]],
    ) -> SamplerOutput:
        hidden_states = self.model(input_ids, positions, kv_caches,
                                   input_metadata, cache_events)
        next_tokens = self.sampler(self.lm_head.weight, hidden_states,
                                   input_metadata)
        return next_tokens

    _column_parallel_weights = [
        "qkv_proj.weight", "gate_proj.weight", "up_proj.weight"
    ]
    _row_parallel_weights = ["o_proj.weight", "down_proj.weight"]

    def load_weights(self,
                     model_name_or_path: str,
                     cache_dir: Optional[str] = None,
<<<<<<< HEAD
                     use_np_cache: bool = False,
                     use_safetensors: bool = False):
=======
                     load_format: str = "auto"):
>>>>>>> 4b5bcf89
        tp_size = get_tensor_model_parallel_world_size()
        tensor_model_parallel_rank = get_tensor_model_parallel_rank()
        q_proj_shard_size = (self.config.hidden_size // tp_size)
        kv_proj_shard_size = (self.config.hidden_size //
                              self.config.num_attention_heads *
                              self.config.num_attention_heads // tp_size)
        (self._row_parallel_weights,
         self._column_parallel_weights) = update_parallel_weight_names(
             self.quantize_config, self._row_parallel_weights,
             self._column_parallel_weights)

        attention_weight_specs = [
            # (weight_name, shard_size, offset)
            ("q_proj", q_proj_shard_size, 0),
            ("k_proj", kv_proj_shard_size, q_proj_shard_size),
            ("v_proj", kv_proj_shard_size,
             q_proj_shard_size + kv_proj_shard_size),
        ]
        state_dict = self.state_dict()

        for name, loaded_weight in hf_model_weights_iterator(
<<<<<<< HEAD
                model_name_or_path, cache_dir, use_np_cache, use_safetensors):
=======
                model_name_or_path, cache_dir, load_format):
>>>>>>> 4b5bcf89
            if "rotary_emb.inv_freq" in name:
                continue
            loaded_weight = preprocess_quant_weight(self.quantize_config, name,
                                                    loaded_weight,
                                                    self._row_parallel_weights,
                                                    tp_size)

            is_attention_weight = False
            for weight_name, shard_size, offset in attention_weight_specs:
                if weight_name not in name:
                    continue
                param = state_dict[name.replace(weight_name, "qkv_proj")]
                if any(key in name for key in ("qweight", "qzeros", "scales")):
                    param = param.T
                if "g_idx" in name:
                    name = name.replace(weight_name, "qkv_proj")
                    break
                if "qzeros" in name:
                    shard_size = shard_size // 32 * self.quantize_config.bits
                    offset = offset // 32 * self.quantize_config.bits
                loaded_weight = loaded_weight[
                    shard_size * tensor_model_parallel_rank:shard_size *
                    (tensor_model_parallel_rank + 1)]
                param_slice = param.data[offset:offset + shard_size]

                assert param_slice.shape == loaded_weight.shape

                param_slice.copy_(loaded_weight)
                is_attention_weight = True
                break
            if is_attention_weight:
                continue

            is_gate_up_weight = False
            for stride_id, weight_name in enumerate(["gate_proj", "up_proj"]):
                if weight_name not in name:
                    continue
                param = state_dict[name.replace(weight_name, "gate_up_proj")]
                if any(key in name for key in ("qweight", "qzeros", "scales")):
                    param = param.T
                if "g_idx" in name:
                    name = name.replace(weight_name, "gate_up_proj")
                    break
                shard_size = param.shape[0] // 2
                loaded_weight = loaded_weight[
                    shard_size * tensor_model_parallel_rank:shard_size *
                    (tensor_model_parallel_rank + 1)]
                param_slice = param.data[shard_size * stride_id:shard_size *
                                         (stride_id + 1)]

                assert param_slice.shape == loaded_weight.shape
                param_slice.copy_(loaded_weight)
                is_gate_up_weight = True
                break
            if is_gate_up_weight:
                continue

            param = state_dict[name]
            if "embed_tokens" in name or "lm_head" in name:
                load_padded_tensor_parallel_vocab(param, loaded_weight,
                                                  tensor_model_parallel_rank)
                continue

            load_tensor_parallel_weights(param, loaded_weight, name,
                                         self._column_parallel_weights,
                                         self._row_parallel_weights,
                                         tensor_model_parallel_rank)<|MERGE_RESOLUTION|>--- conflicted
+++ resolved
@@ -289,12 +289,7 @@
     def load_weights(self,
                      model_name_or_path: str,
                      cache_dir: Optional[str] = None,
-<<<<<<< HEAD
-                     use_np_cache: bool = False,
-                     use_safetensors: bool = False):
-=======
                      load_format: str = "auto"):
->>>>>>> 4b5bcf89
         tp_size = get_tensor_model_parallel_world_size()
         tensor_model_parallel_rank = get_tensor_model_parallel_rank()
         q_proj_shard_size = (self.config.hidden_size // tp_size)
@@ -316,11 +311,7 @@
         state_dict = self.state_dict()
 
         for name, loaded_weight in hf_model_weights_iterator(
-<<<<<<< HEAD
-                model_name_or_path, cache_dir, use_np_cache, use_safetensors):
-=======
                 model_name_or_path, cache_dir, load_format):
->>>>>>> 4b5bcf89
             if "rotary_emb.inv_freq" in name:
                 continue
             loaded_weight = preprocess_quant_weight(self.quantize_config, name,
