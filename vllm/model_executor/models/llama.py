# coding=utf-8
# Adapted from
# https://github.com/huggingface/transformers/blob/v4.28.0/src/transformers/models/llama/modeling_llama.py
# Copyright 2023 The vLLM team.
# Copyright 2022 EleutherAI and the HuggingFace Inc. team. All rights reserved.
#
# This code is based on EleutherAI's GPT-NeoX library and the GPT-NeoX
# and OPT implementations in this library. It has been modified from its
# original forms to accommodate minor architectural differences compared
# to GPT-NeoX and OPT used by the Meta AI team that trained the model.
#
# Licensed under the Apache License, Version 2.0 (the "License");
# you may not use this file except in compliance with the License.
# You may obtain a copy of the License at
#
#     http://www.apache.org/licenses/LICENSE-2.0
#
# Unless required by applicable law or agreed to in writing, software
# distributed under the License is distributed on an "AS IS" BASIS,
# WITHOUT WARRANTIES OR CONDITIONS OF ANY KIND, either express or implied.
# See the License for the specific language governing permissions and
# limitations under the License.
"""Inference-only LLaMA model compatible with HuggingFace weights.

The input of the model is flattened to a 1D tensor of tokens. The model uses
InputMetadata to extract the original 2D shape of the input.
"""
from typing import Dict, List, Optional, Tuple

import torch
from torch import nn
from transformers import LlamaConfig

from vllm.model_executor.input_metadata import InputMetadata
from vllm.model_executor.layers.activation import SiluAndMul
from vllm.model_executor.layers.layernorm import RMSNorm
from vllm.model_executor.layers.attention import PagedAttentionWithRoPE
from vllm.model_executor.layers.sampler import Sampler
from vllm.model_executor.weight_utils import (
    load_tensor_parallel_weights, load_padded_tensor_parallel_vocab,
    hf_model_weights_iterator)
from vllm.model_executor.parallel_utils.parallel_state import (
    get_tensor_model_parallel_rank, get_tensor_model_parallel_world_size)
from vllm.model_executor.parallel_utils.tensor_parallel import (
    VocabParallelEmbedding, ColumnParallelLinear, RowParallelLinear)
from vllm.sequence import SequenceOutputs

KVCache = Tuple[torch.Tensor, torch.Tensor]


class LlamaMLP(nn.Module):

    def __init__(
        self,
        hidden_size: int,
        intermediate_size: int,
        hidden_act: str,
    ):
        super().__init__()
        self.gate_up_proj = ColumnParallelLinear(hidden_size,
                                                 2 * intermediate_size,
                                                 bias=False,
                                                 gather_output=False,
                                                 perform_initialization=False)
        self.down_proj = RowParallelLinear(intermediate_size,
                                           hidden_size,
                                           bias=False,
                                           input_is_parallel=True,
                                           perform_initialization=False)
        if hidden_act != "silu":
            raise ValueError(f"Unsupported activation: {hidden_act}. "
                             "Only silu is supported for now.")
        self.act_fn = SiluAndMul()

    def forward(self, x):
        gate_up, _ = self.gate_up_proj(x)
        x = self.act_fn(gate_up)
        x, _ = self.down_proj(x)
        return x


class LlamaAttention(nn.Module):

    def __init__(
        self,
        hidden_size: int,
        num_heads: int,
        num_kv_heads: int,
        rope_theta: float = 10000,
    ):
        super().__init__()
        self.hidden_size = hidden_size
        tp_size = get_tensor_model_parallel_world_size()
        self.total_num_heads = num_heads
        assert self.total_num_heads % tp_size == 0
        self.num_heads = self.total_num_heads // tp_size
        self.total_num_kv_heads = num_kv_heads
        assert self.total_num_kv_heads % tp_size == 0
        self.num_kv_heads = self.total_num_kv_heads // tp_size
        self.head_dim = hidden_size // self.total_num_heads
        self.q_size = self.num_heads * self.head_dim
        self.kv_size = self.num_kv_heads * self.head_dim
        self.scaling = self.head_dim**-0.5
        self.rope_theta = rope_theta

        self.qkv_proj = ColumnParallelLinear(
            hidden_size,
            (self.total_num_heads + 2 * self.total_num_kv_heads) *
            self.head_dim,
            bias=False,
            gather_output=False,
            perform_initialization=False,
        )
        self.o_proj = RowParallelLinear(
            self.total_num_heads * self.head_dim,
            hidden_size,
            bias=False,
            input_is_parallel=True,
            perform_initialization=False,
        )
        self.attn = PagedAttentionWithRoPE(self.num_heads,
                                           self.head_dim,
                                           self.scaling,
                                           base=self.rope_theta,
                                           rotary_dim=self.head_dim,
                                           num_kv_heads=self.num_kv_heads)

    def forward(
        self,
        positions: torch.Tensor,
        hidden_states: torch.Tensor,
        kv_cache: KVCache,
        input_metadata: InputMetadata,
        cache_event: Optional[torch.cuda.Event],
    ) -> torch.Tensor:
        qkv, _ = self.qkv_proj(hidden_states)
        q, k, v = qkv.split([self.q_size, self.kv_size, self.kv_size], dim=-1)
        k_cache, v_cache = kv_cache
        attn_output = self.attn(positions, q, k, v, k_cache, v_cache,
                                input_metadata, cache_event)
        output, _ = self.o_proj(attn_output)
        return output


class LlamaDecoderLayer(nn.Module):

    def __init__(self, config: LlamaConfig):
        super().__init__()
        self.hidden_size = config.hidden_size
        # Requires transformers > 4.32.0
        rope_theta = getattr(config, "rope_theta", 10000)
        self.self_attn = LlamaAttention(
            hidden_size=self.hidden_size,
            num_heads=config.num_attention_heads,
            num_kv_heads=config.num_key_value_heads,
            rope_theta=rope_theta,
        )
        self.mlp = LlamaMLP(
            hidden_size=self.hidden_size,
            intermediate_size=config.intermediate_size,
            hidden_act=config.hidden_act,
        )
        self.input_layernorm = RMSNorm(config.hidden_size,
                                       eps=config.rms_norm_eps)
        self.post_attention_layernorm = RMSNorm(config.hidden_size,
                                                eps=config.rms_norm_eps)

    def forward(
        self,
        positions: torch.Tensor,
        hidden_states: torch.Tensor,
        kv_cache: KVCache,
        input_metadata: InputMetadata,
        cache_event: Optional[torch.cuda.Event],
    ) -> torch.Tensor:
        # Self Attention
        residual = hidden_states
        hidden_states = self.input_layernorm(hidden_states)
        hidden_states = self.self_attn(
            positions=positions,
            hidden_states=hidden_states,
            kv_cache=kv_cache,
            input_metadata=input_metadata,
            cache_event=cache_event,
        )
        hidden_states = residual + hidden_states

        # Fully Connected
        residual = hidden_states
        hidden_states = self.post_attention_layernorm(hidden_states)
        hidden_states = self.mlp(hidden_states)
        hidden_states = residual + hidden_states
        return hidden_states


class LlamaModel(nn.Module):

    def __init__(self, config: LlamaConfig):
        super().__init__()
        self.config = config
        self.padding_idx = config.pad_token_id
        self.vocab_size = config.vocab_size

        vocab_size = ((config.vocab_size + 63) // 64) * 64
        self.embed_tokens = VocabParallelEmbedding(
            vocab_size, config.hidden_size, perform_initialization=False)
        self.layers = nn.ModuleList([
            LlamaDecoderLayer(config) for _ in range(config.num_hidden_layers)
        ])
        self.norm = RMSNorm(config.hidden_size, eps=config.rms_norm_eps)

    def forward(
        self,
        input_ids: torch.Tensor,
        positions: torch.Tensor,
        kv_caches: List[KVCache],
        input_metadata: InputMetadata,
        cache_events: Optional[List[torch.cuda.Event]],
    ) -> torch.Tensor:
        hidden_states = self.embed_tokens(input_ids)
        for i in range(len(self.layers)):
            if cache_events is None:
                cache_event = None
            else:
                cache_event = cache_events[i]
            layer = self.layers[i]
            hidden_states = layer(
                positions,
                hidden_states,
                kv_caches[i],
                input_metadata,
                cache_event,
            )
        hidden_states = self.norm(hidden_states)
        return hidden_states


class LlamaForCausalLM(nn.Module):

    def __init__(self, config):
        super().__init__()
        self.config = config
        self.model = LlamaModel(config)
        vocab_size = ((config.vocab_size + 63) // 64) * 64
        self.lm_head = ColumnParallelLinear(config.hidden_size,
                                            vocab_size,
                                            bias=False,
                                            gather_output=False,
                                            perform_initialization=False)
        self.sampler = Sampler(config.vocab_size)

    def forward(
        self,
        input_ids: torch.Tensor,
        positions: torch.Tensor,
        kv_caches: List[KVCache],
        input_metadata: InputMetadata,
        cache_events: Optional[List[torch.cuda.Event]],
    ) -> Dict[int, SequenceOutputs]:
        hidden_states = self.model(input_ids, positions, kv_caches,
                                   input_metadata, cache_events)
        next_tokens = self.sampler(self.lm_head.weight, hidden_states,
                                   input_metadata)
        return next_tokens

    _column_parallel_weights = [
        "qkv_proj.weight", "gate_proj.weight", "up_proj.weight"
    ]
    _row_parallel_weights = ["o_proj.weight", "down_proj.weight"]

    def load_weights(self,
                     model_name_or_path: str,
                     cache_dir: Optional[str] = None,
                     use_np_cache: bool = False,
<<<<<<< HEAD
                     use_safetensors: bool = False):
=======
                     use_safetensor: bool = True):
>>>>>>> 0080d832
        tp_size = get_tensor_model_parallel_world_size()
        tensor_model_parallel_rank = get_tensor_model_parallel_rank()
        q_proj_shard_size = (self.config.hidden_size // tp_size)
        kv_proj_shard_size = (self.config.hidden_size //
                              self.config.num_attention_heads *
                              self.config.num_key_value_heads // tp_size)
        if self.quantize_config is not None:
            if not self.quantize_config.desc_act or (
                    self.quantize_config.group_size == -1):
                self._column_parallel_weights.extend([
                    "o_proj.g_idx", "down_proj.g_idx", "o_proj.qweight",
                    "down_proj.qweight"
                ])
            if not self.quantize_config.desc_act and (
                    self.quantize_config.group_size != -1):
                self._column_parallel_weights.extend([
                    "o_proj.qzeros", "o_proj.scales", "down_proj.scales",
                    "down_proj.qzeros"
                ])
        attention_weight_specs = [
            # (weight_name, shard_size, offset)
            ("q_proj", q_proj_shard_size, 0),
            ("k_proj", kv_proj_shard_size, q_proj_shard_size),
            ("v_proj", kv_proj_shard_size,
             q_proj_shard_size + kv_proj_shard_size),
        ]
        state_dict = self.state_dict()

        for name, loaded_weight in hf_model_weights_iterator(
<<<<<<< HEAD
                model_name_or_path, cache_dir, use_np_cache, use_safetensors):
=======
                model_name_or_path, cache_dir, use_np_cache, use_safetensor):
>>>>>>> 0080d832
            if "rotary_emb.inv_freq" in name:
                continue

            is_attention_weight = False
            for weight_name, shard_size, offset in attention_weight_specs:
                if weight_name not in name:
                    continue
                param = state_dict[name.replace(weight_name, "qkv_proj")]
                if "g_idx" in name:
                    param.data.copy_(loaded_weight)
                    is_attention_weight = True
                    continue
                if any(key in name for key in ("qweight", "qzeros", "scales")):
                    if "qzeros" in name:
                        shard_size = shard_size // 32 * (
                            self.quantize_config.bits)
                        offset = offset // 32 * self.quantize_config.bits
                    loaded_weight = loaded_weight[:, shard_size *
                                                  tensor_model_parallel_rank:
                                                  shard_size *
                                                  (tensor_model_parallel_rank +
                                                   1)]
                    param_slice = param.data[:, offset:offset + shard_size]
                else:
                    loaded_weight = loaded_weight[
                        shard_size * tensor_model_parallel_rank:shard_size *
                        (tensor_model_parallel_rank + 1)]
                    param_slice = param.data[offset:offset + shard_size]
                assert param_slice.shape == loaded_weight.shape

                param_slice.copy_(loaded_weight)
                is_attention_weight = True
                break
            if is_attention_weight:
                continue

            is_gate_up_weight = False
            for stride_id, weight_name in enumerate(["gate_proj", "up_proj"]):
                if weight_name not in name:
                    continue
                param = state_dict[name.replace(weight_name, "gate_up_proj")]
                if "g_idx" in name:
                    param.data.copy_(loaded_weight)
                    is_gate_up_weight = True
                    continue
                if any(key in name for key in ("qweight", "qzeros", "scales")):
                    shard_size = param.shape[1] // 2
                    loaded_weight = loaded_weight[:, shard_size *
                                                  tensor_model_parallel_rank:
                                                  shard_size *
                                                  (tensor_model_parallel_rank +
                                                   1)]
                    param_slice = param.data[:, shard_size *
                                             stride_id:shard_size *
                                             (stride_id + 1)]
                else:
                    shard_size = param.shape[0] // 2
                    loaded_weight = loaded_weight[
                        shard_size * tensor_model_parallel_rank:shard_size *
                        (tensor_model_parallel_rank + 1)]
                    param_slice = param.data[shard_size *
                                             stride_id:shard_size *
                                             (stride_id + 1)]
                assert param_slice.shape == loaded_weight.shape
                param_slice.copy_(loaded_weight)
                is_gate_up_weight = True
                break
            if is_gate_up_weight:
                continue

            param = state_dict[name]

            if "embed_tokens" in name or "lm_head" in name:
                load_padded_tensor_parallel_vocab(param, loaded_weight,
                                                  tensor_model_parallel_rank)
                continue

            load_tensor_parallel_weights(param, loaded_weight, name,
                                         self._column_parallel_weights,
                                         self._row_parallel_weights,
                                         tensor_model_parallel_rank)<|MERGE_RESOLUTION|>--- conflicted
+++ resolved
@@ -272,11 +272,7 @@
                      model_name_or_path: str,
                      cache_dir: Optional[str] = None,
                      use_np_cache: bool = False,
-<<<<<<< HEAD
-                     use_safetensors: bool = False):
-=======
                      use_safetensor: bool = True):
->>>>>>> 0080d832
         tp_size = get_tensor_model_parallel_world_size()
         tensor_model_parallel_rank = get_tensor_model_parallel_rank()
         q_proj_shard_size = (self.config.hidden_size // tp_size)
@@ -306,11 +302,7 @@
         state_dict = self.state_dict()
 
         for name, loaded_weight in hf_model_weights_iterator(
-<<<<<<< HEAD
-                model_name_or_path, cache_dir, use_np_cache, use_safetensors):
-=======
                 model_name_or_path, cache_dir, use_np_cache, use_safetensor):
->>>>>>> 0080d832
             if "rotary_emb.inv_freq" in name:
                 continue
 
