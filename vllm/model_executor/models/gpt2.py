# coding=utf-8
# Adapted from
# https://github.com/huggingface/transformers/blob/v4.28.0/src/transformers/models/gpt2/modeling_gpt2.py
# Copyright 2023 The vLLM team.
# Copyright 2018 The OpenAI Team Authors and HuggingFace Inc. team.
# Copyright (c) 2018, NVIDIA CORPORATION.  All rights reserved.
#
# Licensed under the Apache License, Version 2.0 (the "License");
# you may not use this file except in compliance with the License.
# You may obtain a copy of the License at
#
#     http://www.apache.org/licenses/LICENSE-2.0
#
# Unless required by applicable law or agreed to in writing, software
# distributed under the License is distributed on an "AS IS" BASIS,
# WITHOUT WARRANTIES OR CONDITIONS OF ANY KIND, either express or implied.
# See the License for the specific language governing permissions and
# limitations under the License.
"""Inference-only GPT-2 model compatible with HuggingFace weights.

The input of the model is flattened to a 1D tensor of tokens. The model uses
InputMetadata to extract the original 2D shape of the input.
"""
from typing import Dict, List, Optional, Tuple

import torch
from torch import nn
from transformers import GPT2Config

from vllm.model_executor.input_metadata import InputMetadata
from vllm.model_executor.layers.activation import get_act_fn
from vllm.model_executor.layers.attention import PagedAttention
from vllm.model_executor.layers.sampler import Sampler
from vllm.model_executor.weight_utils import (
    hf_model_weights_iterator, load_padded_tensor_parallel_vocab,
    load_tensor_parallel_weights)
from vllm.model_executor.parallel_utils.parallel_state import (
    get_tensor_model_parallel_rank, get_tensor_model_parallel_world_size)
from vllm.model_executor.parallel_utils.tensor_parallel import (
    VocabParallelEmbedding, ColumnParallelLinear, RowParallelLinear)
from vllm.sequence import SequenceOutputs

KVCache = Tuple[torch.Tensor, torch.Tensor]


class GPT2Attention(nn.Module):

    def __init__(self, config: GPT2Config):
        super().__init__()
        self.hidden_size = config.hidden_size
        total_num_heads = config.num_attention_heads
        tensor_model_parallel_world_size = (
            get_tensor_model_parallel_world_size())
        assert total_num_heads % tensor_model_parallel_world_size == 0
        self.num_heads = total_num_heads // tensor_model_parallel_world_size
        self.head_dim = self.hidden_size // total_num_heads
        self.scale = self.head_dim**-0.5

        self.c_attn = ColumnParallelLinear(self.hidden_size,
                                           3 * self.hidden_size,
                                           bias=True,
                                           gather_output=False,
                                           perform_initialization=False)
        self.c_proj = RowParallelLinear(self.hidden_size,
                                        self.hidden_size,
                                        bias=True,
                                        input_is_parallel=True,
                                        perform_initialization=False)
        self.attn = PagedAttention(self.num_heads,
                                   self.head_dim,
                                   scale=self.scale)

    def forward(
        self,
        hidden_states: torch.Tensor,
        kv_cache: KVCache,
        input_metadata: InputMetadata,
        cache_event: Optional[torch.cuda.Event],
    ) -> torch.Tensor:
        qkv, _ = self.c_attn(hidden_states)
        q, k, v = qkv.chunk(chunks=3, dim=-1)
        key_cache, value_cache = kv_cache
        attn_output = self.attn(q, k, v, key_cache, value_cache,
                                input_metadata, cache_event)
        attn_output, _ = self.c_proj(attn_output)
        return attn_output


class GPT2MLP(nn.Module):

    def __init__(
        self,
        intermediate_size: int,
        config: GPT2Config,
    ):
        super().__init__()
        hidden_size = config.hidden_size
        self.c_fc = ColumnParallelLinear(hidden_size,
                                         intermediate_size,
                                         bias=True,
                                         gather_output=False,
                                         perform_initialization=False)
        self.c_proj = RowParallelLinear(intermediate_size,
                                        hidden_size,
                                        bias=True,
                                        input_is_parallel=True,
                                        perform_initialization=False)
        self.act = get_act_fn(config.activation_function)

    def forward(self, hidden_states: torch.Tensor) -> torch.Tensor:
        hidden_states, _ = self.c_fc(hidden_states)
        hidden_states = self.act(hidden_states)
        hidden_states, _ = self.c_proj(hidden_states)
        return hidden_states


class GPT2Block(nn.Module):

    def __init__(self, config: GPT2Config):
        super().__init__()
        hidden_size = config.hidden_size
        inner_dim = (config.n_inner if config.n_inner is not None else 4 *
                     hidden_size)

        self.ln_1 = nn.LayerNorm(hidden_size, eps=config.layer_norm_epsilon)
        self.attn = GPT2Attention(config)
        self.ln_2 = nn.LayerNorm(hidden_size, eps=config.layer_norm_epsilon)
        self.mlp = GPT2MLP(inner_dim, config)

    def forward(
        self,
        hidden_states: torch.Tensor,
        kv_cache: KVCache,
        input_metadata: InputMetadata,
        cache_event: Optional[torch.cuda.Event],
    ) -> torch.Tensor:
        residual = hidden_states
        hidden_states = self.ln_1(hidden_states)
        attn_output = self.attn(
            hidden_states=hidden_states,
            kv_cache=kv_cache,
            input_metadata=input_metadata,
            cache_event=cache_event,
        )
        # residual connection
        hidden_states = attn_output + residual

        residual = hidden_states
        hidden_states = self.ln_2(hidden_states)
        feed_forward_hidden_states = self.mlp(hidden_states)
        # residual connection
        hidden_states = residual + feed_forward_hidden_states
        return hidden_states


class GPT2Model(nn.Module):

    def __init__(self, config: GPT2Config):
        super().__init__()
        self.config = config
        assert not config.add_cross_attention
        assert not config.scale_attn_by_inverse_layer_idx
        assert not config.reorder_and_upcast_attn
        self.embed_dim = config.hidden_size

        # Optimization: While the vocab size of GPT-2 is 50257, we extend it
        # to 50304 in order to make it divisible by 64.
        # This improves performance since GPUs are faster if the dimension
        # is divisible by 64. In addition, it allows us to shard the embedding
        # layer across 2, 4, 8, or more GPUs.
        vocab_size = ((config.vocab_size + 63) // 64) * 64
        self.wte = VocabParallelEmbedding(vocab_size,
                                          self.embed_dim,
                                          perform_initialization=False)
        self.wpe = nn.Embedding(config.max_position_embeddings, self.embed_dim)
        self.h = nn.ModuleList(
            [GPT2Block(config) for _ in range(config.num_hidden_layers)])
        self.ln_f = nn.LayerNorm(self.embed_dim, eps=config.layer_norm_epsilon)

    def forward(
        self,
        input_ids: torch.Tensor,
        position_ids: torch.Tensor,
        kv_caches: List[KVCache],
        input_metadata: InputMetadata,
        cache_events: Optional[List[torch.cuda.Event]],
    ) -> torch.Tensor:
        inputs_embeds = self.wte(input_ids)
        position_embeds = self.wpe(position_ids)
        hidden_states = inputs_embeds + position_embeds

        for i in range(len(self.h)):
            if cache_events is None:
                cache_event = None
            else:
                cache_event = cache_events[i]
            layer = self.h[i]
            hidden_states = layer(hidden_states, kv_caches[i], input_metadata,
                                  cache_event)

        hidden_states = self.ln_f(hidden_states)
        return hidden_states


class GPT2LMHeadModel(nn.Module):

    def __init__(self, config: GPT2Config):
        super().__init__()
        self.config = config
        self.transformer = GPT2Model(config)
        # TODO(zhuohan): create a new weight after implementing pipeline
        #                parallelism
        self.lm_head_weight = self.transformer.wte.weight
        self.sampler = Sampler(config.vocab_size)

    def forward(
        self,
        input_ids: torch.Tensor,
        positions: torch.Tensor,
        kv_caches: List[KVCache],
        input_metadata: InputMetadata,
        cache_events: Optional[List[torch.cuda.Event]],
    ) -> Dict[int, SequenceOutputs]:
        hidden_states = self.transformer(input_ids, positions, kv_caches,
                                         input_metadata, cache_events)
        next_tokens = self.sampler(self.lm_head_weight, hidden_states,
                                   input_metadata)
        return next_tokens

<<<<<<< HEAD
    _column_parallel_weights = ["wte.weight", "c_fc.weight", "c_fc.bias"]
    _row_parallel_weights = [
        "c_proj.weight", "c_fc.qweight", "c_fc.scales", "c_fc.qzeros"
    ]
=======
    _column_parallel_weights = ["c_fc.weight", "c_fc.bias"]
    _row_parallel_weights = ["c_proj.weight"]
>>>>>>> 0080d832

    def load_weights(self,
                     model_name_or_path: str,
                     cache_dir: Optional[str] = None,
                     use_np_cache: bool = False,
                     use_safetensors: bool = False):
        tensor_model_parallel_world_size = (
            get_tensor_model_parallel_world_size())
        tensor_model_parallel_rank = get_tensor_model_parallel_rank()
        state_dict = self.state_dict()

        if self.quantize_config is not None:
            if not self.quantize_config.desc_act or (
                    self.quantize_config.group_size == -1):
                self._column_parallel_weights.extend(
                    ["c_proj.g_idx", "c_proj.qweight"])
            if not self.quantize_config.desc_act and (
                    self.quantize_config.group_size != -1):
                self._column_parallel_weights.extend(
                    ["c_proj.qzeros", "c_proj.scales"])

        for name, loaded_weight in hf_model_weights_iterator(
                model_name_or_path, cache_dir, use_np_cache, use_safetensors):
            if "lm_head.weight" in name:
                # GPT-2 ties the weights of the embedding layer and the final
                # linear layer.
                continue
            if ".attn.bias" in name or ".attn.masked_bias" in name:
                # Skip attention mask.
                # NOTE: "c_attn.bias" should not be skipped.
                continue

            if not name.startswith("transformer."):
                name = "transformer." + name

            # The HF's GPT-2 implementation uses Conv1D instead of Linear.
            # Because of this, we need to transpose the weights.
            for conv1d_weight_name in ["c_attn", "c_proj", "c_fc"]:
                if conv1d_weight_name not in name:
                    continue
                if not name.endswith(".weight"):
                    continue
                loaded_weight = loaded_weight.t()

            if "c_proj.bias" in name and self.quantize_config is not None and (
                    not self.quantize_config.desc_act
                    or self.quantize_config.group_size == -1):
                loaded_weight = loaded_weight / tensor_model_parallel_world_size
            param = state_dict[name]

            if name == "transformer.wte.weight":
                load_padded_tensor_parallel_vocab(param, loaded_weight,
                                                  tensor_model_parallel_rank)
                continue

            # For the fused QKV linear layer, manually shard the weights.
            if "c_attn" in name:
                # GPT-2's fused QKV has the shape of
                # [3 * num_heads * head_size, hidden_size].
                # When tensor parallelism is used, we shard the weights along
                # the head dimension.
                total_num_heads = self.config.num_attention_heads
                hidden_size = self.config.hidden_size
                head_size = hidden_size // total_num_heads
                num_heads = total_num_heads // tensor_model_parallel_world_size
                head_start = tensor_model_parallel_rank * num_heads
                head_end = (tensor_model_parallel_rank + 1) * num_heads
                if any(key in name for key in ("qweight", "qzeros", "scales")):
                    loaded_weight = loaded_weight.view(loaded_weight.shape[0],
                                                       3, total_num_heads, -1)
                    loaded_weight = loaded_weight[:, :, head_start:head_end, :]
                    loaded_weight = loaded_weight.reshape(
                        loaded_weight.shape[0], -1)
                elif name.endswith(".weight"):
                    loaded_weight = loaded_weight.view(3, total_num_heads,
                                                       head_size, hidden_size)
                    loaded_weight = loaded_weight[:, head_start:head_end, :, :]
                    loaded_weight = loaded_weight.reshape(-1, hidden_size)
                elif name.endswith(".bias"):
                    loaded_weight = loaded_weight.view(3, total_num_heads,
                                                       head_size)
                    loaded_weight = loaded_weight[:, head_start:head_end, :]
                    loaded_weight = loaded_weight.reshape(-1)
            load_tensor_parallel_weights(param, loaded_weight, name,
                                         self._column_parallel_weights,
                                         self._row_parallel_weights,
                                         tensor_model_parallel_rank)<|MERGE_RESOLUTION|>--- conflicted
+++ resolved
@@ -227,15 +227,10 @@
                                    input_metadata)
         return next_tokens
 
-<<<<<<< HEAD
-    _column_parallel_weights = ["wte.weight", "c_fc.weight", "c_fc.bias"]
+    _column_parallel_weights = ["c_fc.weight", "c_fc.bias"]
     _row_parallel_weights = [
         "c_proj.weight", "c_fc.qweight", "c_fc.scales", "c_fc.qzeros"
     ]
-=======
-    _column_parallel_weights = ["c_fc.weight", "c_fc.bias"]
-    _row_parallel_weights = ["c_proj.weight"]
->>>>>>> 0080d832
 
     def load_weights(self,
                      model_name_or_path: str,
