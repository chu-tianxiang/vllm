--- conflicted
+++ resolved
@@ -16,14 +16,10 @@
     ColumnParallelLinear, RowParallelLinear, VocabParallelEmbedding)
 from vllm.model_executor.weight_utils import (
     hf_model_weights_iterator, load_padded_tensor_parallel_vocab,
-<<<<<<< HEAD
     load_tensor_parallel_weights, preprocess_quant_weight,
     update_parallel_weight_names)
-from vllm.sequence import SequenceOutputs
-=======
-    load_tensor_parallel_weights)
 from vllm.sequence import SamplerOutput
->>>>>>> 22379d55
+
 
 KVCache = Tuple[torch.Tensor, torch.Tensor]
 
