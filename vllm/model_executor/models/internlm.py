--- conflicted
+++ resolved
@@ -234,14 +234,10 @@
     def load_weights(self,
                      model_name_or_path: str,
                      cache_dir: Optional[str] = None,
-<<<<<<< HEAD
-                     load_format: str = "auto"):
+                     load_format: str = "auto",
+                     revision: Optional[str] = None):
         tensor_model_parallel_world_size = (
             get_tensor_model_parallel_world_size())
-=======
-                     load_format: str = "auto",
-                     revision: Optional[str] = None):
->>>>>>> eda1a7ca
         tensor_model_parallel_rank = get_tensor_model_parallel_rank()
         (self._row_parallel_weights,
          self._column_parallel_weights) = update_parallel_weight_names(
