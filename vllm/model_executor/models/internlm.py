# -*- coding: utf-8 -*-
from typing import List, Optional, Tuple

import torch
from torch import nn
from transformers import LlamaConfig

from vllm.model_executor.input_metadata import InputMetadata
from vllm.model_executor.layers.activation import SiluAndMul
from vllm.model_executor.layers.attention import PagedAttentionWithRoPE
from vllm.model_executor.layers.layernorm import RMSNorm
from vllm.model_executor.layers.sampler import Sampler
from vllm.model_executor.parallel_utils.parallel_state import (
    get_tensor_model_parallel_rank, get_tensor_model_parallel_world_size)
from vllm.model_executor.parallel_utils.tensor_parallel import (
    ColumnParallelLinear, RowParallelLinear, VocabParallelEmbedding)
from vllm.model_executor.weight_utils import (
    hf_model_weights_iterator, load_padded_tensor_parallel_vocab,
    load_tensor_parallel_weights, preprocess_quant_weight,
    update_parallel_weight_names)
from vllm.sequence import SamplerOutput


KVCache = Tuple[torch.Tensor, torch.Tensor]


class InternLMMLP(nn.Module):

    def __init__(
        self,
        hidden_size: int,
        intermediate_size: int,
        hidden_act: str,
    ):
        super().__init__()
        self.gate_up_proj = ColumnParallelLinear(hidden_size,
                                                 2 * intermediate_size,
                                                 bias=False,
                                                 gather_output=False,
                                                 perform_initialization=False)
        self.down_proj = RowParallelLinear(intermediate_size,
                                           hidden_size,
                                           bias=False,
                                           input_is_parallel=True,
                                           perform_initialization=False)
        if hidden_act != "silu":
            raise ValueError(f"Unsupported activation: {hidden_act}. "
                             "Only silu is supported for now.")
        self.act_fn = SiluAndMul()

    def forward(self, x):
        gate_up, _ = self.gate_up_proj(x)
        x = self.act_fn(gate_up)
        x, _ = self.down_proj(x)
        return x


class InternLMAttention(nn.Module):

    def __init__(
        self,
        hidden_size: int,
        num_heads: int,
    ):
        super().__init__()
        self.hidden_size = hidden_size
        tensor_model_parallel_world_size = (
            get_tensor_model_parallel_world_size())
        self.total_num_heads = num_heads
        assert self.total_num_heads % tensor_model_parallel_world_size == 0
        self.num_heads = (self.total_num_heads //
                          tensor_model_parallel_world_size)
        self.head_dim = hidden_size // self.total_num_heads
        self.scaling = self.head_dim**-0.5

        self.qkv_proj = ColumnParallelLinear(
            hidden_size,
            3 * self.total_num_heads * self.head_dim,
            bias=True,
            gather_output=False,
            perform_initialization=False,
        )
        self.o_proj = RowParallelLinear(
            self.total_num_heads * self.head_dim,
            hidden_size,
            bias=True,
            input_is_parallel=True,
            perform_initialization=False,
        )
        self.attn = PagedAttentionWithRoPE(self.num_heads,
                                           self.head_dim,
                                           self.scaling,
                                           rotary_dim=self.head_dim)

    def forward(
        self,
        positions: torch.Tensor,
        hidden_states: torch.Tensor,
        kv_cache: KVCache,
        input_metadata: InputMetadata,
        cache_event: Optional[torch.cuda.Event],
    ) -> torch.Tensor:
        qkv, _ = self.qkv_proj(hidden_states)
        q, k, v = qkv.chunk(chunks=3, dim=-1)
        k_cache, v_cache = kv_cache
        attn_output = self.attn(positions, q, k, v, k_cache, v_cache,
                                input_metadata, cache_event)
        output, _ = self.o_proj(attn_output)
        return output


class InternLMDecoderLayer(nn.Module):

    def __init__(self, config: LlamaConfig):
        super().__init__()
        self.hidden_size = config.hidden_size
        self.self_attn = InternLMAttention(
            hidden_size=self.hidden_size,
            num_heads=config.num_attention_heads,
        )
        self.mlp = InternLMMLP(
            hidden_size=self.hidden_size,
            intermediate_size=config.intermediate_size,
            hidden_act=config.hidden_act,
        )
        self.input_layernorm = RMSNorm(config.hidden_size,
                                       eps=config.rms_norm_eps)
        self.post_attention_layernorm = RMSNorm(config.hidden_size,
                                                eps=config.rms_norm_eps)

    def forward(
        self,
        positions: torch.Tensor,
        hidden_states: torch.Tensor,
        kv_cache: KVCache,
        input_metadata: InputMetadata,
        cache_event: Optional[torch.cuda.Event],
    ) -> torch.Tensor:
        # Self Attention
        residual = hidden_states
        hidden_states = self.input_layernorm(hidden_states)
        hidden_states = self.self_attn(
            positions=positions,
            hidden_states=hidden_states,
            kv_cache=kv_cache,
            input_metadata=input_metadata,
            cache_event=cache_event,
        )
        hidden_states = residual + hidden_states

        # Fully Connected
        residual = hidden_states
        hidden_states = self.post_attention_layernorm(hidden_states)
        hidden_states = self.mlp(hidden_states)
        hidden_states = residual + hidden_states
        return hidden_states


class InternLMModel(nn.Module):

    def __init__(self, config: LlamaConfig):
        super().__init__()
        self.config = config
        self.padding_idx = config.pad_token_id
        self.vocab_size = config.vocab_size

        vocab_size = ((config.vocab_size + 63) // 64) * 64
        self.embed_tokens = VocabParallelEmbedding(
            vocab_size, config.hidden_size, perform_initialization=False)
        self.layers = nn.ModuleList([
            InternLMDecoderLayer(config)
            for _ in range(config.num_hidden_layers)
        ])
        self.norm = RMSNorm(config.hidden_size, eps=config.rms_norm_eps)

    def forward(
        self,
        input_ids: torch.Tensor,
        positions: torch.Tensor,
        kv_caches: List[KVCache],
        input_metadata: InputMetadata,
        cache_events: Optional[List[torch.cuda.Event]],
    ) -> torch.Tensor:
        hidden_states = self.embed_tokens(input_ids)
        for i in range(len(self.layers)):
            if cache_events is None:
                cache_event = None
            else:
                cache_event = cache_events[i]
            layer = self.layers[i]
            hidden_states = layer(
                positions,
                hidden_states,
                kv_caches[i],
                input_metadata,
                cache_event,
            )
        hidden_states = self.norm(hidden_states)
        return hidden_states


class InternLMForCausalLM(nn.Module):

    def __init__(self, config):
        super().__init__()
        self.config = config
        self.model = InternLMModel(config)
        vocab_size = ((config.vocab_size + 63) // 64) * 64
        self.lm_head = ColumnParallelLinear(config.hidden_size,
                                            vocab_size,
                                            bias=False,
                                            gather_output=False,
                                            perform_initialization=False)
        self.sampler = Sampler(config.vocab_size)

    def forward(
        self,
        input_ids: torch.Tensor,
        positions: torch.Tensor,
        kv_caches: List[KVCache],
        input_metadata: InputMetadata,
        cache_events: Optional[List[torch.cuda.Event]],
    ) -> SamplerOutput:
        hidden_states = self.model(input_ids, positions, kv_caches,
                                   input_metadata, cache_events)
        next_tokens = self.sampler(self.lm_head.weight, hidden_states,
                                   input_metadata)
        return next_tokens

    _column_parallel_weights = [
        "qkv_proj.weight", "gate_proj.weight", "up_proj.weight"
    ]
    _row_parallel_weights = ["o_proj.weight", "down_proj.weight"]

    def load_weights(self,
                     model_name_or_path: str,
                     cache_dir: Optional[str] = None,
<<<<<<< HEAD
                     use_np_cache: bool = False,
                     use_safetensors: bool = False):
        tensor_model_parallel_world_size = (
            get_tensor_model_parallel_world_size())
=======
                     load_format: str = "auto"):
>>>>>>> 4b5bcf89
        tensor_model_parallel_rank = get_tensor_model_parallel_rank()
        (self._row_parallel_weights,
         self._column_parallel_weights) = update_parallel_weight_names(
             self.quantize_config, self._row_parallel_weights,
             self._column_parallel_weights)
        state_dict = self.state_dict()

        for name, loaded_weight in hf_model_weights_iterator(
<<<<<<< HEAD
                model_name_or_path, cache_dir, use_np_cache, use_safetensors):
=======
                model_name_or_path, cache_dir, load_format):
>>>>>>> 4b5bcf89
            if "rotary_emb.inv_freq" in name:
                continue

            loaded_weight = preprocess_quant_weight(
                self.quantize_config, name, loaded_weight,
                self._row_parallel_weights, tensor_model_parallel_world_size)

            if "embed_tokens" in name or "lm_head" in name:
                param = state_dict[name]
                load_padded_tensor_parallel_vocab(param, loaded_weight,
                                                  tensor_model_parallel_rank)
                continue

            is_attention_weight = False
            for stride_id, att_weight_name in enumerate(
                ["q_proj", "k_proj", "v_proj"]):
                if att_weight_name not in name:
                    continue
                param = state_dict[name.replace(att_weight_name, "qkv_proj")]
                if any(key in name for key in ("qweight", "qzeros", "scales")):
                    param = param.T
                if "g_idx" in name:
                    name = name.replace(att_weight_name, "qkv_proj")
                    break
                shard_size = param.shape[0] // 3
                loaded_weight = loaded_weight[
                    shard_size * tensor_model_parallel_rank:shard_size *
                    (tensor_model_parallel_rank + 1)]
                param_slice = param.data[shard_size * stride_id:shard_size *
                                         (stride_id + 1)]
                assert param_slice.shape == loaded_weight.shape
                param_slice.copy_(loaded_weight)
                is_attention_weight = True
                break
            if is_attention_weight:
                continue

            is_gate_up_weight = False
            for stride_id, weight_name in enumerate(["gate_proj", "up_proj"]):
                if weight_name not in name:
                    continue
                param = state_dict[name.replace(weight_name, "gate_up_proj")]
                if any(key in name for key in ("qweight", "qzeros", "scales")):
                    param = param.T
                if "g_idx" in name:
                    name = name.replace(weight_name, "gate_up_proj")
                    break
                shard_size = param.shape[0] // 2
                loaded_weight = loaded_weight[
                    shard_size * tensor_model_parallel_rank:shard_size *
                    (tensor_model_parallel_rank + 1)]
                param_slice = param.data[shard_size * stride_id:shard_size *
                                         (stride_id + 1)]
                assert param_slice.shape == loaded_weight.shape
                param_slice.copy_(loaded_weight)
                is_gate_up_weight = True
                break
            if is_gate_up_weight:
                continue

            param = state_dict[name]
            load_tensor_parallel_weights(param, loaded_weight, name,
                                         self._column_parallel_weights,
                                         self._row_parallel_weights,
                                         tensor_model_parallel_rank)<|MERGE_RESOLUTION|>--- conflicted
+++ resolved
@@ -19,7 +19,6 @@
     load_tensor_parallel_weights, preprocess_quant_weight,
     update_parallel_weight_names)
 from vllm.sequence import SamplerOutput
-
 
 KVCache = Tuple[torch.Tensor, torch.Tensor]
 
@@ -235,14 +234,9 @@
     def load_weights(self,
                      model_name_or_path: str,
                      cache_dir: Optional[str] = None,
-<<<<<<< HEAD
-                     use_np_cache: bool = False,
-                     use_safetensors: bool = False):
+                     load_format: str = "auto"):
         tensor_model_parallel_world_size = (
             get_tensor_model_parallel_world_size())
-=======
-                     load_format: str = "auto"):
->>>>>>> 4b5bcf89
         tensor_model_parallel_rank = get_tensor_model_parallel_rank()
         (self._row_parallel_weights,
          self._column_parallel_weights) = update_parallel_weight_names(
@@ -251,11 +245,7 @@
         state_dict = self.state_dict()
 
         for name, loaded_weight in hf_model_weights_iterator(
-<<<<<<< HEAD
-                model_name_or_path, cache_dir, use_np_cache, use_safetensors):
-=======
                 model_name_or_path, cache_dir, load_format):
->>>>>>> 4b5bcf89
             if "rotary_emb.inv_freq" in name:
                 continue
 
