--- conflicted
+++ resolved
@@ -31,16 +31,11 @@
                                                   PagedAttentionWithALiBi,
                                                   PagedAttentionWithRoPE)
 from vllm.model_executor.layers.sampler import Sampler
-<<<<<<< HEAD
-from vllm.model_executor.weight_utils import (hf_model_weights_iterator,
+from vllm.model_executor.weight_utils import (convert_pyslice_to_tensor,
+                                              hf_model_weights_iterator,
                                               load_tensor_parallel_weights,
                                               preprocess_quant_weight,
                                               update_parallel_weight_names)
-=======
-from vllm.model_executor.weight_utils import (convert_pyslice_to_tensor,
-                                              hf_model_weights_iterator,
-                                              load_tensor_parallel_weights)
->>>>>>> 4b5bcf89
 from vllm.model_executor.parallel_utils.parallel_state import (
     get_tensor_model_parallel_rank, get_tensor_model_parallel_world_size)
 from vllm.model_executor.parallel_utils.tensor_parallel import (
@@ -428,12 +423,7 @@
     def load_weights(self,
                      model_name_or_path: str,
                      cache_dir: Optional[str] = None,
-<<<<<<< HEAD
-                     use_np_cache: bool = False,
-                     use_safetensors: bool = False):
-=======
                      load_format: str = "auto"):
->>>>>>> 4b5bcf89
         tp_size = (get_tensor_model_parallel_world_size())
         tp_rank = get_tensor_model_parallel_rank()
         (self._row_parallel_weights,
@@ -469,20 +459,14 @@
         state_dict = self.state_dict()
 
         for name, loaded_weight in hf_model_weights_iterator(
-<<<<<<< HEAD
-                model_name_or_path, cache_dir, use_np_cache, use_safetensors):
+                model_name_or_path, cache_dir, load_format):
+
             loaded_weight = preprocess_quant_weight(self.quantize_config, name,
                                                     loaded_weight,
                                                     self._row_parallel_weights,
                                                     tp_size)
             if "query_key_value" in name:
-                if not isinstance(loaded_weight, torch.Tensor):
-                    loaded_weight = loaded_weight[:]
-=======
-                model_name_or_path, cache_dir, load_format):
-            if "query_key_value" in name:
                 loaded_weight = convert_pyslice_to_tensor(loaded_weight)
->>>>>>> 4b5bcf89
                 loaded_weight_size = loaded_weight.size()
                 if "g_idx" in name:
                     if separated_q_kv:
@@ -504,6 +488,7 @@
                 wv = loaded_weight[:, [-1]].reshape(-1,
                                                     *loaded_weight_size[1:])
 
+                head_size = loaded_weight.shape[2]
                 wq = wq[head_size * head_start:head_size * head_end]
                 wk = wk[head_size * kv_head_start:head_size * kv_head_end]
                 wv = wv[head_size * kv_head_start:head_size * kv_head_end]
