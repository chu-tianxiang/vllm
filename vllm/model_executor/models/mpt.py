# coding=utf-8
# Adapted from https://huggingface.co/mosaicml/mpt-7b/tree/main
import math
from typing import List, Optional, Tuple

import torch
import torch.nn as nn

from vllm.model_executor.input_metadata import InputMetadata
from vllm.model_executor.layers.activation import get_act_fn
from vllm.model_executor.layers.attention import PagedAttentionWithALiBi
from vllm.model_executor.layers.sampler import Sampler
from vllm.model_executor.weight_utils import (convert_pyslice_to_tensor,
                                              hf_model_weights_iterator,
                                              load_tensor_parallel_weights,
                                              preprocess_quant_weight,
                                              update_parallel_weight_names)

from vllm.model_executor.parallel_utils.parallel_state import (
    get_tensor_model_parallel_rank, get_tensor_model_parallel_world_size)
from vllm.model_executor.parallel_utils.tensor_parallel import (
    VocabParallelEmbedding, ColumnParallelLinear, RowParallelLinear)
from vllm.sequence import SamplerOutput
from vllm.transformers_utils.configs.mpt import MPTConfig

KVCache = Tuple[torch.Tensor, torch.Tensor]


def _get_alibi_slopes(
    total_num_heads: int,
    alibi_bias_max: int,
) -> torch.Tensor:
    next_power_of_2 = 2**math.ceil(math.log2(total_num_heads))
    m = torch.arange(1, next_power_of_2 + 1, dtype=torch.float32)
    m = m.mul(alibi_bias_max / next_power_of_2)
    slopes = 1.0 / torch.pow(2, m)
    if next_power_of_2 != total_num_heads:
        slopes = torch.concat([slopes[1::2], slopes[::2]])[:total_num_heads]
    return slopes


class MPTAttention(nn.Module):

    def __init__(self, config: MPTConfig):
        super().__init__()
        self.d_model = config.d_model
        self.total_num_heads = config.n_heads
        self.clip_qkv = config.attn_config["clip_qkv"]
        self.qk_ln = config.attn_config["qk_ln"]
        self.alibi_bias_max = config.attn_config["alibi_bias_max"]
        assert not config.attn_config["prefix_lm"]
        assert config.attn_config["alibi"]

        self.qkv_proj = ColumnParallelLinear(
            self.d_model,
            3 * self.d_model,
            bias=not config.no_bias,
            gather_output=False,
            perform_initialization=False,
        )
        if self.qk_ln:
            self.q_ln = nn.LayerNorm(self.d_model)
            self.k_ln = nn.LayerNorm(self.d_model)
        self.out_proj = RowParallelLinear(
            self.d_model,
            self.d_model,
            bias=not config.no_bias,
            input_is_parallel=True,
            perform_initialization=False,
        )

        tp_world_size = get_tensor_model_parallel_world_size()
        assert self.total_num_heads % tp_world_size == 0
        self.num_heads = self.total_num_heads // tp_world_size

        # Create the alibi slopes and slice them.
        tp_rank = get_tensor_model_parallel_rank()
        head_start = tp_rank * self.num_heads
        head_end = (tp_rank + 1) * self.num_heads
        alibi_slopes = _get_alibi_slopes(self.total_num_heads,
                                         self.alibi_bias_max)
        alibi_slopes = alibi_slopes[head_start:head_end].tolist()

        self.head_dim = self.d_model // self.total_num_heads
        scaling = self.head_dim**-0.5
        self.attn = PagedAttentionWithALiBi(self.num_heads, self.head_dim,
                                            scaling, alibi_slopes)

    def forward(
        self,
        position_ids: torch.Tensor,
        hidden_states: torch.Tensor,
        kv_cache: KVCache,
        input_metadata: InputMetadata,
        cache_event: Optional[torch.cuda.Event],
    ) -> torch.Tensor:
        del position_ids  # unused.
        qkv, _ = self.qkv_proj(hidden_states)
        if self.clip_qkv is not None:
            qkv.clamp_(min=-self.clip_qkv, max=self.clip_qkv)
        q, k, v = qkv.chunk(chunks=3, dim=-1)
        if self.qk_ln:
            q = self.q_ln(q)
            k = self.k_ln(k)
        k_cache, v_cache = kv_cache
        attn_output = self.attn(q, k, v, k_cache, v_cache, input_metadata,
                                cache_event)
        output, _ = self.out_proj(attn_output)
        return output


class MPTMLP(nn.Module):

    def __init__(self, config: MPTConfig):
        super().__init__()
        hidden_size = config.d_model
        expansion_ratio = config.expansion_ratio
        intermediate_size = expansion_ratio * hidden_size
        self.up_proj = ColumnParallelLinear(hidden_size,
                                            intermediate_size,
                                            bias=not config.no_bias,
                                            gather_output=False,
                                            perform_initialization=False)
        self.act = get_act_fn("gelu")
        self.down_proj = RowParallelLinear(intermediate_size,
                                           hidden_size,
                                           bias=not config.no_bias,
                                           input_is_parallel=True,
                                           perform_initialization=False)

    def forward(self, x: torch.Tensor) -> torch.Tensor:
        x, _ = self.up_proj(x)
        x = self.act(x)
        x, _ = self.down_proj(x)
        return x


class MPTBlock(nn.Module):

    def __init__(self, config: MPTConfig):
        super().__init__()
        hidden_size = config.d_model
        self.norm_1 = nn.LayerNorm(hidden_size)
        self.attn = MPTAttention(config)
        self.norm_2 = nn.LayerNorm(hidden_size)
        self.ffn = MPTMLP(config)

    def forward(
        self,
        position_ids: torch.Tensor,
        hidden_states: torch.Tensor,
        kv_cache: KVCache,
        input_metadata: InputMetadata,
        cache_event: Optional[torch.cuda.Event],
    ) -> torch.Tensor:
        x = self.norm_1(hidden_states)
        x = self.attn(
            position_ids=position_ids,
            hidden_states=x,
            kv_cache=kv_cache,
            input_metadata=input_metadata,
            cache_event=cache_event,
        )
        hidden_states = hidden_states + x
        x = self.norm_2(hidden_states)
        x = self.ffn(x)
        hidden_states = hidden_states + x
        return hidden_states


class MPTModel(nn.Module):

    def __init__(self, config: MPTConfig):
        super().__init__()
        assert config.embedding_fraction == 1.0
        assert config.norm_type == "low_precision_layernorm"

        self.wte = VocabParallelEmbedding(config.vocab_size,
                                          config.d_model,
                                          perform_initialization=False)
        self.blocks = nn.ModuleList(
            [MPTBlock(config) for _ in range(config.n_layers)])
        self.norm_f = nn.LayerNorm(config.d_model)
        if config.no_bias:
            for module in self.modules():
                if hasattr(module, "bias"):
                    if isinstance(module.bias, nn.Parameter):
                        # Remove the bias term in Linear and LayerNorm.
                        module.register_parameter("bias", None)

    def forward(
        self,
        input_ids: torch.Tensor,
        position_ids: torch.Tensor,
        kv_caches: List[KVCache],
        input_metadata: InputMetadata,
        cache_events: Optional[List[torch.cuda.Event]],
    ) -> torch.Tensor:
        hidden_states = self.wte(input_ids)
        for i in range(len(self.blocks)):
            if cache_events is None:
                cache_event = None
            else:
                cache_event = cache_events[i]
            block = self.blocks[i]
            hidden_states = block(
                position_ids,
                hidden_states,
                kv_caches[i],
                input_metadata,
                cache_event,
            )
        hidden_states = self.norm_f(hidden_states)
        return hidden_states


class MPTForCausalLM(nn.Module):

    def __init__(self, config: MPTConfig):
        super().__init__()
        self.config = config
        assert config.tie_word_embeddings

        self.transformer = MPTModel(config)
        # TODO(zhuohan): create a new weight after implementing pipeline
        #                parallelism
        self.lm_head_weight = self.transformer.wte.weight
        self.sampler = Sampler(config.vocab_size)

    def forward(
        self,
        input_ids: torch.Tensor,
        positions: torch.Tensor,
        kv_caches: List[KVCache],
        input_metadata: InputMetadata,
        cache_events: Optional[List[torch.cuda.Event]],
    ) -> SamplerOutput:
        hidden_states = self.transformer(input_ids, positions, kv_caches,
                                         input_metadata, cache_events)
        next_tokens = self.sampler(self.lm_head_weight, hidden_states,
                                   input_metadata)
        return next_tokens

    _column_parallel_weights = [
        "wte.weight", "up_proj.weight", "up_proj.bias", "up_proj.qweight",
        "up_proj.scales", "up_proj.qzeros"
    ]
    _row_parallel_weights = ["out_proj.weight", "down_proj.weight"]

    def load_weights(self,
                     model_name_or_path: str,
                     cache_dir: Optional[str] = None,
                     load_format: str = "auto",
                     revision: Optional[str] = None):
        tp_world_size = get_tensor_model_parallel_world_size()
        tp_rank = get_tensor_model_parallel_rank()
        state_dict = self.state_dict()
        (self._row_parallel_weights,
         self._column_parallel_weights) = update_parallel_weight_names(
             self.quantize_config, self._row_parallel_weights,
             self._column_parallel_weights)
        for name, loaded_weight in hf_model_weights_iterator(
<<<<<<< HEAD
                model_name_or_path, cache_dir, load_format):
            loaded_weight = preprocess_quant_weight(self.quantize_config, name,
                                                    loaded_weight,
                                                    self._row_parallel_weights,
                                                    tp_world_size)
=======
                model_name_or_path, cache_dir, load_format, revision):
>>>>>>> eda1a7ca
            if "Wqkv" in name:
                # NOTE(woosuk): MPT's fused QKV has the shape of
                # [3 * num_heads * head_size, hidden_size].
                # When tensor model parallelism is used, we need to shard
                # the weight along the hidden dimension.
                total_num_heads = self.config.num_attention_heads
                hidden_size = self.config.hidden_size
                head_size = hidden_size // total_num_heads
                num_heads = total_num_heads // tp_world_size
                head_start = tp_rank * num_heads
                head_end = (tp_rank + 1) * num_heads
                last_dim_size = loaded_weight.shape[-1]
                loaded_weight = convert_pyslice_to_tensor(loaded_weight)

                if any(
                        name.endswith(p) for p in (".weight", ".qweight",
                                                   ".qzeros", ".scales")):
                    loaded_weight = loaded_weight.view(3, total_num_heads, -1,
                                                       last_dim_size)
                    loaded_weight = loaded_weight[:, head_start:head_end, :, :]
                    loaded_weight = loaded_weight.reshape(-1, last_dim_size)
                elif name.endswith(".bias"):
                    loaded_weight = loaded_weight.view(3, total_num_heads,
                                                       head_size)
                    loaded_weight = loaded_weight[:, head_start:head_end, :]
                    loaded_weight = loaded_weight.reshape(-1)
                name = name.replace("Wqkv", "qkv_proj")
            param = state_dict[name]
            load_tensor_parallel_weights(param, loaded_weight, name,
                                         self._column_parallel_weights,
                                         self._row_parallel_weights, tp_rank)<|MERGE_RESOLUTION|>--- conflicted
+++ resolved
@@ -260,15 +260,11 @@
              self.quantize_config, self._row_parallel_weights,
              self._column_parallel_weights)
         for name, loaded_weight in hf_model_weights_iterator(
-<<<<<<< HEAD
-                model_name_or_path, cache_dir, load_format):
+                model_name_or_path, cache_dir, load_format, revision):
             loaded_weight = preprocess_quant_weight(self.quantize_config, name,
                                                     loaded_weight,
                                                     self._row_parallel_weights,
                                                     tp_world_size)
-=======
-                model_name_or_path, cache_dir, load_format, revision):
->>>>>>> eda1a7ca
             if "Wqkv" in name:
                 # NOTE(woosuk): MPT's fused QKV has the shape of
                 # [3 * num_heads * head_size, hidden_size].
