--- conflicted
+++ resolved
@@ -57,12 +57,9 @@
                  num_embeddings: int,
                  embedding_dim: int,
                  params_dtype: Optional[torch.dtype] = None,
-<<<<<<< HEAD
-                 linear_method = None):
-=======
+                 linear_method = None,
                  org_num_embeddings: Optional[int] = None,
                  padding_size: int = DEFAULT_VOCAB_PADDING_SIZE):
->>>>>>> 4abf6336
         super().__init__()
 
         # Keep the input dimensions.
@@ -81,7 +78,6 @@
                 self.tp_size))
         self.num_embeddings_per_partition = (self.vocab_end_index -
                                              self.vocab_start_index)
-<<<<<<< HEAD
         if linear_method is None or not linear_method.quant_config.quant_vocab():
             linear_method = UnquantizedLinearMethod()
         self.linear_method = linear_method
@@ -97,7 +93,7 @@
     def weight_loader(self, param: Parameter, loaded_weight: torch.Tensor):
         output_dim = getattr(param, "output_dim", None)
         if output_dim is not None:
-            assert loaded_weight.shape[output_dim] == self.num_embeddings
+            assert loaded_weight.shape[output_dim] == self.org_vocab_size
             loaded_weight = loaded_weight[self.vocab_start_index:self.
                                           vocab_end_index]
         if isinstance(param, torch.nn.parameter.UninitializedParameter):
@@ -106,23 +102,6 @@
             param[:loaded_weight.shape[0]].data.copy_(loaded_weight)
         else:
             param.data.copy_(loaded_weight)
-=======
-        self.weight = Parameter(
-            torch.empty(self.num_embeddings_per_partition,
-                        self.embedding_dim,
-                        dtype=params_dtype))
-        set_weight_attrs(self.weight, {
-            "parallel_dim": 0,
-            "weight_loader": self.weight_loader
-        })
-
-    def weight_loader(self, param: Parameter, loaded_weight: torch.Tensor):
-        parallel_dim = param.parallel_dim
-        assert loaded_weight.shape[parallel_dim] == self.org_vocab_size
-        loaded_weight = loaded_weight[self.vocab_start_index:self.
-                                      vocab_end_index]
-        param[:loaded_weight.shape[0]].data.copy_(loaded_weight)
->>>>>>> 4abf6336
 
     def forward(self, input_):
         if self.tp_size > 1:
@@ -166,15 +145,11 @@
                  embedding_dim: int,
                  bias: bool = False,
                  params_dtype: Optional[torch.dtype] = None,
-<<<<<<< HEAD
-                 linear_method = None):
-        super().__init__(num_embeddings, embedding_dim, params_dtype, linear_method)
-=======
+                 linear_method = None,
                  org_num_embeddings: Optional[int] = None,
                  padding_size: int = DEFAULT_VOCAB_PADDING_SIZE):
-        super().__init__(num_embeddings, embedding_dim, params_dtype,
+        super().__init__(num_embeddings, embedding_dim, params_dtype, linear_method,
                          org_num_embeddings, padding_size)
->>>>>>> 4abf6336
         if bias:
             self.bias = Parameter(
                 torch.empty(self.num_embeddings_per_partition,
