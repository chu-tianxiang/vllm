from vllm.model_executor.layers.fused_moe.fused_moe import (
<<<<<<< HEAD
    fused_moe, moe_align_block_size, fused_topk, get_config_file_name)

__all__ = ["fused_moe", "moe_align_block_size", "fused_topk", "get_config_file_name"]
=======
    fused_moe, fused_topk, get_config_file_name, moe_align_block_size)

__all__ = [
    "fused_moe", "moe_align_block_size", "fused_topk", "get_config_file_name"
]
>>>>>>> e8b2127f
<|MERGE_RESOLUTION|>--- conflicted
+++ resolved
@@ -1,12 +1,6 @@
 from vllm.model_executor.layers.fused_moe.fused_moe import (
-<<<<<<< HEAD
-    fused_moe, moe_align_block_size, fused_topk, get_config_file_name)
-
-__all__ = ["fused_moe", "moe_align_block_size", "fused_topk", "get_config_file_name"]
-=======
     fused_moe, fused_topk, get_config_file_name, moe_align_block_size)
 
 __all__ = [
     "fused_moe", "moe_align_block_size", "fused_topk", "get_config_file_name"
-]
->>>>>>> e8b2127f
+]