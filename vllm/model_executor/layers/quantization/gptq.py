import enum
from enum import Enum
from typing import Any, Dict, List, Optional
from fractions import Fraction

import torch
from torch.nn.parameter import Parameter

from vllm._C import ops
<<<<<<< HEAD
from vllm.utils import is_hip
=======
from vllm.model_executor.layers.fused_moe import (moe_align_block_size,
                                                  fused_moe, fused_topk)
>>>>>>> 9d6f7d18
from vllm.model_executor.layers.linear import (LinearMethodBase,
                                               set_weight_attrs)
from vllm.model_executor.layers.quantization.base_config import (
    QuantizationConfig)


def pemute_weight(scale, qzeros):
    scale_perm = [i + 8 * j for i in range(8) for j in range(8)]
    dim = scale.shape[1]
    # unpack and permute qweight
    zeros = torch.bitwise_right_shift(
        torch.unsqueeze(qzeros, -1),
        torch.tensor(list(range(0, 32, 4)), dtype=torch.int32, device=qzeros.device),
        ).bitwise_and(15) + 1
    zeros = zeros.view(zeros.shape[0], -1)
    scale = scale.reshape((-1, len(scale_perm)))[:, scale_perm]
    zeros = zeros.reshape((-1, len(scale_perm)))[:, scale_perm]
    scale = scale.reshape((-1, dim)).contiguous()
    zeros = zeros.reshape((-1, dim)).contiguous()
    return scale, - zeros * scale


class GPTQConfig(QuantizationConfig):
    """Config class for GPTQ.

    Reference: https://arxiv.org/abs/2210.17323
    """

    def __init__(
        self,
        weight_bits: int,
        group_size: int,
        desc_act: bool,
        sym: bool
    ) -> None:
        self.weight_bits = weight_bits
        self.group_size = group_size
        self.desc_act = desc_act
        self.sym = sym
        self.pack_factor = Fraction(32, self.weight_bits)
        if self.weight_bits not in [2, 3, 4, 8]:
            raise ValueError(
                "Currently, only 2/3/4/8-bit weight quantization is "
                f"supported for GPTQ, but got {self.weight_bits} bits.")

    def __repr__(self) -> str:
        return (f"GPTQConfig(weight_bits={self.weight_bits}, "
                f"group_size={self.group_size}, "
                f"desc_act={self.desc_act}, "
                f"sym={self.sym}")

    @classmethod
    def get_name(cls) -> str:
        return "gptq"

    @classmethod
    def get_supported_act_dtypes(cls) -> List[torch.dtype]:
        return [torch.half]

    @classmethod
    # Need to figure it out
    def get_min_capability(cls) -> int:
        return 60

    @classmethod
    def get_config_filenames(cls) -> List[str]:
        return ["quantize_config.json"]

    @classmethod
    def from_config(cls, config: Dict[str, Any]) -> "GPTQConfig":
        weight_bits = cls.get_from_keys(config, ["bits"])
        group_size = cls.get_from_keys(config, ["group_size"])
        desc_act = cls.get_from_keys(config, ["desc_act"])
        sym = cls.get_from_keys(config, ["sym"])
        return cls(weight_bits, group_size, desc_act, sym)

    def get_linear_method(self) -> "GPTQLinearMethod":
        return GPTQLinearMethod(self)

    def get_scaled_act_names(self) -> List[str]:
        return []

<<<<<<< HEAD
    def merge_weight(self) -> bool:
        return True
=======
    def support_fused_moe(self) -> bool:
        # Fused MoE only supports 4-bit so far.
        return self.weight_bits == 4
>>>>>>> 9d6f7d18


class ExllamaState(Enum):

    UNUSED = enum.auto()
    UNINITIALIZED = enum.auto()
    READY = enum.auto()
    MARLIN_UNINITIALIZED = enum.auto()
    MARLIN_READY = enum.auto()


class GPTQLinearMethod(LinearMethodBase):
    """Linear method for GPTQ.

    Args:
        quant_config: The GPTQ quantization config.
    """

    def __init__(self, quant_config: GPTQConfig):
        self.quant_config = quant_config
        self.workspace = torch.zeros((512,), dtype=torch.int, device="cuda")

    def fit_marlin(self, output_size):
        # Need fix for group_size = -1
        compute_capability = torch.cuda.get_device_capability()
        return compute_capability[0] >= 8 and self.quant_config.group_size == 128 and (
            self.quant_config.weight_bits == 4) and (
            output_size % 256 == 0) and not is_hip()

    def create_weights(
        self,
        input_size_per_partition: int,
        output_size_per_partition: int,
        input_size: int,
        output_size: int,
        params_dtype: torch.dtype,
    ) -> Dict[str, Any]:
        del output_size  # Unused.
        if input_size_per_partition % self.quant_config.group_size != 0:
            raise ValueError(
                "The input size is not aligned with the quantized "
                "weight shape. This can be caused by too large "
                "tensor parallel size.")
        if (output_size_per_partition % self.quant_config.pack_factor.numerator
                != 0):
            raise ValueError(
                "The output size is not aligned with the quantized "
                "weight shape. This can be caused by too large "
                "tensor parallel size.")

        if self.quant_config.group_size != -1:
            group_size = self.quant_config.group_size
        else:
            group_size = input_size
        exllama_state = ExllamaState.UNINITIALIZED
        scale_and_zero_size = input_size // group_size
        scale_and_zero_input_dim = None
        if (input_size != input_size_per_partition
                and self.quant_config.group_size != -1):
            # For act-order models, we cannot use Exllama for row parallel layer
            if self.quant_config.desc_act:
                exllama_state = ExllamaState.UNUSED
            else:
                scale_and_zero_size = input_size_per_partition // group_size
                scale_and_zero_input_dim = 0
                if self.fit_marlin(output_size_per_partition):
                    exllama_state = ExllamaState.MARLIN_UNINITIALIZED
        elif self.fit_marlin(output_size_per_partition):
            exllama_state = ExllamaState.MARLIN_UNINITIALIZED

        qweight = Parameter(
            torch.empty(
                input_size_per_partition // self.quant_config.pack_factor,
                output_size_per_partition,
                dtype=torch.int32,
            ),
            requires_grad=False,
        )
        set_weight_attrs(
            qweight, {
                "input_dim": 0,
                "output_dim": 1,
                "packed_dim": 0,
                "pack_factor": self.quant_config.pack_factor,
            })
        g_idx = Parameter(
            torch.tensor(
                [
                    i // self.quant_config.group_size
                    for i in range(input_size_per_partition)
                ],
                dtype=torch.int32,
            ),
            requires_grad=False,
        )
        # Ignore warning from fused linear layers such as QKVParallelLinear.
        set_weight_attrs(g_idx, {"input_dim": 0, "ignore_warning": True})
        qzeros = Parameter(
            torch.empty(
                scale_and_zero_size,
                output_size_per_partition // self.quant_config.pack_factor,
                dtype=torch.int32,
            ),
            requires_grad=False,
        )
        set_weight_attrs(
            qzeros, {
                "input_dim": scale_and_zero_input_dim,
                "output_dim": 1,
                "packed_dim": 1,
                "pack_factor": self.quant_config.pack_factor,
            })
        scales = Parameter(
            torch.empty(
                scale_and_zero_size,
                output_size_per_partition,
                dtype=params_dtype,
            ),
            requires_grad=False,
        )
        set_weight_attrs(scales, {
            "input_dim": scale_and_zero_input_dim,
            "output_dim": 1,
        })
        return {
            "qweight": qweight,
            "g_idx": g_idx,
            "qzeros": qzeros,
            "scales": scales,
            "exllama_state": exllama_state,
        }

    def apply_weights(self,
                      weights: Dict[str, Any],
                      x: torch.Tensor,
                      bias: Optional[torch.Tensor] = None) -> torch.Tensor:
        out_shape = x.shape[:-1] + (weights["scales"].shape[-1], )
        reshaped_x = x.reshape(-1, x.shape[-1])
        # exllama needs to shuffle the weight after the weight is loaded
        # here we do the shuffle on first forward pass
        if weights["exllama_state"] in (ExllamaState.UNINITIALIZED, ExllamaState.MARLIN_UNINITIALIZED):
            if self.quant_config.desc_act:
                weights["g_idx"] = torch.argsort(weights["g_idx"]).to(
                    torch.int)
            else:
                weights["g_idx"] = torch.empty((1, 1), device="meta")
            if weights["exllama_state"] == ExllamaState.UNINITIALIZED:
                weights["exllama_state"] = ExllamaState.READY
                ops.gptq_shuffle(weights["qweight"], weights["g_idx"],
                                 self.quant_config.weight_bits)
            else:
                weights["exllama_state"] = ExllamaState.MARLIN_READY
                weights["qweight"] = ops.gptq_to_marlin(weights["qweight"], weights["g_idx"])
                weights["scales"], weights["qzeros"] = pemute_weight(
                    weights["scales"], weights["qzeros"])

        if weights["exllama_state"] == ExllamaState.MARLIN_READY:
            output = torch.empty(out_shape, dtype=x.dtype, device=x.device)
            # reorder input for act-order model
            if weights["g_idx"].device != torch.device("meta"):
                reshaped_x = reshaped_x[:, weights["g_idx"]]
            ops.marlin_gemm_zero(reshaped_x, weights["qweight"], output.view(-1, output.shape[-1]),
                                 weights["scales"], weights["qzeros"], self.workspace)
        else:
            output = ops.gptq_gemm(reshaped_x, weights["qweight"],
                                   weights["qzeros"], weights["scales"],
                                   weights["g_idx"],
                                   weights["exllama_state"] == ExllamaState.READY,
                                   self.quant_config.weight_bits)
        if bias is not None:
            output = output + bias
        return output.reshape(out_shape)

    def apply_moe_weights(self, w1: Dict[str,
                                         torch.Tensor], w2: Dict[str,
                                                                 torch.Tensor],
                          x: torch.Tensor, gating_output: torch.Tensor,
                          topk: int, renormalize: bool) -> torch.Tensor:
        # shuffle weights for exllama
        for w in [w1, w2]:
            if w["exllama_state"] == ExllamaState.UNINITIALIZED:
                if self.quant_config.desc_act:
                    w["g_idx"] = torch.argsort(w["g_idx"],
                                               dim=-1).to(torch.int)
                else:
                    w["g_idx"] = torch.empty((1, 1), device="meta")
                w["exllama_state"] = ExllamaState.READY
                ops.gptq_shuffle(w["qweight"], w["g_idx"],
                                 self.quant_config.weight_bits)

        if x.shape[0] >= 128:
            dequant_w1 = ops.dequant_gptq(
                w1["qweight"], w1["qzeros"], w1["scales"], w1["g_idx"],
                self.quant_config.weight_bits,
                w1["exllama_state"] == ExllamaState.READY).permute(0, 2, 1)
            dequant_w2 = ops.dequant_gptq(
                w2["qweight"], w2["qzeros"], w2["scales"], w2["g_idx"],
                self.quant_config.weight_bits,
                w2["exllama_state"] == ExllamaState.READY).permute(0, 2, 1)
            return fused_moe(x, dequant_w1, dequant_w2, gating_output, topk,
                             renormalize)

        topk_weights, topk_ids = fused_topk(gating_output, topk, renormalize)
        (sorted_token_ids, expert_ids,
         num_tokens_post_padded) = moe_align_block_size(
             topk_ids, 8, w1["qweight"].shape[0])

        x = x.view(x.shape[0], 1, *x.shape[1:])
        gate_up = ops.group_gptq_gemm(
            x, w1["qweight"], w1["qzeros"], w1["scales"], w1["g_idx"],
            topk_weights, sorted_token_ids, expert_ids, num_tokens_post_padded,
            False, w1["exllama_state"] == ExllamaState.READY)

        out = torch.empty((gate_up.shape[:-1] + (gate_up.shape[-1] // 2, )),
                          dtype=x.dtype,
                          device=x.device)
        ops.silu_and_mul(out, gate_up)

        out = ops.group_gptq_gemm(out, w2["qweight"], w2["qzeros"],
                                  w2["scales"], w2["g_idx"], topk_weights,
                                  sorted_token_ids, expert_ids,
                                  num_tokens_post_padded, True,
                                  w2["exllama_state"] == ExllamaState.READY)

        return torch.sum(out, dim=1)<|MERGE_RESOLUTION|>--- conflicted
+++ resolved
@@ -7,12 +7,9 @@
 from torch.nn.parameter import Parameter
 
 from vllm._C import ops
-<<<<<<< HEAD
 from vllm.utils import is_hip
-=======
 from vllm.model_executor.layers.fused_moe import (moe_align_block_size,
                                                   fused_moe, fused_topk)
->>>>>>> 9d6f7d18
 from vllm.model_executor.layers.linear import (LinearMethodBase,
                                                set_weight_attrs)
 from vllm.model_executor.layers.quantization.base_config import (
@@ -95,14 +92,15 @@
     def get_scaled_act_names(self) -> List[str]:
         return []
 
-<<<<<<< HEAD
     def merge_weight(self) -> bool:
         return True
-=======
+
+    def quant_vocab(self) -> List[bool]:
+        return (False, False)
+
     def support_fused_moe(self) -> bool:
         # Fused MoE only supports 4-bit so far.
         return self.weight_bits == 4
->>>>>>> 9d6f7d18
 
 
 class ExllamaState(Enum):
@@ -282,8 +280,9 @@
                           x: torch.Tensor, gating_output: torch.Tensor,
                           topk: int, renormalize: bool) -> torch.Tensor:
         # shuffle weights for exllama
+        # ignore marlin now which doesn't support fuse moe yet
         for w in [w1, w2]:
-            if w["exllama_state"] == ExllamaState.UNINITIALIZED:
+            if w["exllama_state"] in (ExllamaState.UNINITIALIZED, ExllamaState.MARLIN_UNINITIALIZED):
                 if self.quant_config.desc_act:
                     w["g_idx"] = torch.argsort(w["g_idx"],
                                                dim=-1).to(torch.int)
