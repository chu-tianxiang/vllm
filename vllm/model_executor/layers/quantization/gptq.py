import enum
from enum import Enum
from typing import Any, Dict, List, Optional
from fractions import Fraction

import torch
from torch.nn.parameter import Parameter

from vllm._C import ops
from vllm.utils import is_hip
from vllm.model_executor.layers.linear import (LinearMethodBase,
                                               set_weight_attrs)
from vllm.model_executor.layers.quantization.base_config import (
    QuantizationConfig)


def pemute_weight(scale, qzeros):
    scale_perm = [i + 8 * j for i in range(8) for j in range(8)]
    dim = scale.shape[1]
    # unpack and permute qweight
    zeros = torch.bitwise_right_shift(
        torch.unsqueeze(qzeros, -1),
        torch.tensor(list(range(0, 32, 4)), dtype=torch.int32, device=qzeros.device),
        ).bitwise_and(15) + 1
    zeros = zeros.view(zeros.shape[0], -1)
    scale = scale.reshape((-1, len(scale_perm)))[:, scale_perm]
    zeros = zeros.reshape((-1, len(scale_perm)))[:, scale_perm]
    scale = scale.reshape((-1, dim)).contiguous()
    zeros = zeros.reshape((-1, dim)).contiguous()
    return scale, - zeros * scale


class GPTQConfig(QuantizationConfig):
    """Config class for GPTQ.

    Reference: https://arxiv.org/abs/2210.17323
    """

    def __init__(
        self,
        weight_bits: int,
        group_size: int,
        desc_act: bool,
        sym: bool
    ) -> None:
        self.weight_bits = weight_bits
        self.group_size = group_size
        self.desc_act = desc_act
<<<<<<< HEAD
        self.sym = sym
        self.pack_factor = Fraction(32, self.weight_bits)
        if self.weight_bits not in [2, 3, 4, 8]:
            raise ValueError(
                "Currently, only 2/3/4/8-bit weight quantization is supported for "
                f"GPTQ, but got {self.weight_bits} bits.")
=======
        self.pack_factor = Fraction(32, self.weight_bits)
        if self.weight_bits not in [2, 3, 4, 8]:
            raise ValueError(
                "Currently, only 2/3/4/8-bit weight quantization is "
                f"supported for GPTQ, but got {self.weight_bits} bits.")
>>>>>>> 8fe83865

    def __repr__(self) -> str:
        return (f"GPTQConfig(weight_bits={self.weight_bits}, "
                f"group_size={self.group_size}, "
                f"desc_act={self.desc_act}, "
                f"sym={self.sym}")

    @classmethod
    def get_name(cls) -> str:
        return "gptq"

    @classmethod
    def get_supported_act_dtypes(cls) -> List[torch.dtype]:
        return [torch.half]

    @classmethod
    # Need to figure it out
    def get_min_capability(cls) -> int:
        return 60

    @classmethod
    def get_config_filenames(cls) -> List[str]:
        return ["quantize_config.json"]

    @classmethod
    def from_config(cls, config: Dict[str, Any]) -> "GPTQConfig":
        weight_bits = cls.get_from_keys(config, ["bits"])
        group_size = cls.get_from_keys(config, ["group_size"])
        desc_act = cls.get_from_keys(config, ["desc_act"])
        sym = cls.get_from_keys(config, ["sym"])
        return cls(weight_bits, group_size, desc_act, sym)

    def get_linear_method(self) -> "GPTQLinearMethod":
        return GPTQLinearMethod(self)

    def get_scaled_act_names(self) -> List[str]:
        return []

    def merge_weight(self) -> bool:
        return True


class ExllamaState(Enum):

    UNUSED = enum.auto()
    UNINITIALIZED = enum.auto()
    READY = enum.auto()
    MARLIN_UNINITIALIZED = enum.auto()
    MARLIN_READY = enum.auto()


class GPTQLinearMethod(LinearMethodBase):
    """Linear method for GPTQ.

    Args:
        quant_config: The GPTQ quantization config.
    """

    def __init__(self, quant_config: GPTQConfig):
        self.quant_config = quant_config
        self.workspace = torch.zeros((512,), dtype=torch.int, device="cuda")

    def fit_marlin(self, output_size):
        # Need fix for group_size = -1
        compute_capability = torch.cuda.get_device_capability()
        return compute_capability[0] >= 8 and self.quant_config.group_size == 128 and (
            self.quant_config.weight_bits == 4) and (
            output_size % 256 == 0) and not is_hip()

    def create_weights(
        self,
        input_size_per_partition: int,
        output_size_per_partition: int,
        input_size: int,
        output_size: int,
        params_dtype: torch.dtype,
    ) -> Dict[str, Any]:
        del output_size  # Unused.
        if input_size_per_partition % self.quant_config.group_size != 0:
            raise ValueError(
                "The input size is not aligned with the quantized "
                "weight shape. This can be caused by too large "
                "tensor parallel size.")
<<<<<<< HEAD
        if output_size_per_partition % self.quant_config.pack_factor.numerator != 0:
=======
        if (output_size_per_partition % self.quant_config.pack_factor.numerator
                != 0):
>>>>>>> 8fe83865
            raise ValueError(
                "The output size is not aligned with the quantized "
                "weight shape. This can be caused by too large "
                "tensor parallel size.")

        if self.quant_config.group_size != -1:
            group_size = self.quant_config.group_size
        else:
            group_size = input_size
        exllama_state = ExllamaState.UNINITIALIZED
        scale_and_zero_size = input_size // group_size
        scale_and_zero_input_dim = None
<<<<<<< HEAD
        # For act-order models, we cannot use Exllama for row parallel layer
        if input_size != input_size_per_partition and self.quant_config.group_size != -1:
=======
        if (input_size != input_size_per_partition
                and self.quant_config.group_size != -1):
            # For act-order models, we cannot use Exllama for row parallel layer
>>>>>>> 8fe83865
            if self.quant_config.desc_act:
                exllama_state = ExllamaState.UNUSED
            else:
                scale_and_zero_size = input_size_per_partition // group_size
                scale_and_zero_input_dim = 0
                if self.fit_marlin(output_size_per_partition):
                    exllama_state = ExllamaState.MARLIN_UNINITIALIZED
        elif self.fit_marlin(output_size_per_partition):
            exllama_state = ExllamaState.MARLIN_UNINITIALIZED

        qweight = Parameter(
            torch.empty(
                input_size_per_partition // self.quant_config.pack_factor,
                output_size_per_partition,
                dtype=torch.int32,
            ),
            requires_grad=False,
        )
        set_weight_attrs(
            qweight, {
                "input_dim": 0,
                "output_dim": 1,
                "packed_dim": 0,
                "pack_factor": self.quant_config.pack_factor,
            })
        g_idx = Parameter(
            torch.tensor(
                [
                    i // self.quant_config.group_size
                    for i in range(input_size_per_partition)
                ],
                dtype=torch.int32,
            ),
            requires_grad=False,
        )
        # Ignore warning from fused linear layers such as QKVParallelLinear.
        set_weight_attrs(g_idx, {"input_dim": 0, "ignore_warning": True})
        qzeros = Parameter(
            torch.empty(
                scale_and_zero_size,
                output_size_per_partition // self.quant_config.pack_factor,
                dtype=torch.int32,
            ),
            requires_grad=False,
        )
        set_weight_attrs(
            qzeros, {
                "input_dim": scale_and_zero_input_dim,
                "output_dim": 1,
                "packed_dim": 1,
                "pack_factor": self.quant_config.pack_factor,
            })
        scales = Parameter(
            torch.empty(
                scale_and_zero_size,
                output_size_per_partition,
                dtype=params_dtype,
            ),
            requires_grad=False,
        )
        set_weight_attrs(scales, {
            "input_dim": scale_and_zero_input_dim,
            "output_dim": 1,
        })
        return {
            "qweight": qweight,
            "g_idx": g_idx,
            "qzeros": qzeros,
            "scales": scales,
            "exllama_state": exllama_state,
        }

    def apply_weights(self,
                      weights: Dict[str, Any],
                      x: torch.Tensor,
                      bias: Optional[torch.Tensor] = None) -> torch.Tensor:
        out_shape = x.shape[:-1] + (weights["scales"].shape[-1], )
        reshaped_x = x.reshape(-1, x.shape[-1])
        # exllama needs to shuffle the weight after the weight is loaded
        # here we do the shuffle on first forward pass
        if weights["exllama_state"] in (ExllamaState.UNINITIALIZED, ExllamaState.MARLIN_UNINITIALIZED):
            if self.quant_config.desc_act:
                weights["g_idx"] = torch.argsort(weights["g_idx"]).to(
                    torch.int)
            else:
                weights["g_idx"] = torch.empty((1, 1), device="meta")
<<<<<<< HEAD
            if weights["exllama_state"] == ExllamaState.UNINITIALIZED:
                weights["exllama_state"] = ExllamaState.READY
                ops.gptq_shuffle(weights["qweight"], weights["g_idx"],
                                 self.quant_config.weight_bits)
            else:
                weights["exllama_state"] = ExllamaState.MARLIN_READY
                weights["qweight"] = ops.gptq_to_marlin(weights["qweight"], weights["g_idx"])
                weights["scales"], weights["qzeros"] = pemute_weight(
                    weights["scales"], weights["qzeros"])

        if weights["exllama_state"] == ExllamaState.MARLIN_READY:
            output = torch.empty(out_shape, dtype=x.dtype, device=x.device)
            # reorder input for act-order model
            if weights["g_idx"].device != torch.device("meta"):
                reshaped_x = reshaped_x[:, weights["g_idx"]]
            ops.marlin_gemm(reshaped_x, weights["qweight"], output.view(-1, output.shape[-1]),
                            weights["scales"], weights["qzeros"], self.workspace)
        else:
            output = ops.gptq_gemm(reshaped_x, weights["qweight"],
                                   weights["qzeros"], weights["scales"],
                                   weights["g_idx"],
                                   weights["exllama_state"] == ExllamaState.READY,
                                   self.quant_config.weight_bits)
=======
            weights["exllama_state"] = ExllamaState.READY
            ops.gptq_shuffle(weights["qweight"], weights["g_idx"],
                             self.quant_config.weight_bits)
        output = ops.gptq_gemm(reshaped_x, weights["qweight"],
                               weights["qzeros"], weights["scales"],
                               weights["g_idx"],
                               weights["exllama_state"] == ExllamaState.READY,
                               self.quant_config.weight_bits)
>>>>>>> 8fe83865
        if bias is not None:
            output = output + bias
        return output.reshape(out_shape)<|MERGE_RESOLUTION|>--- conflicted
+++ resolved
@@ -46,20 +46,12 @@
         self.weight_bits = weight_bits
         self.group_size = group_size
         self.desc_act = desc_act
-<<<<<<< HEAD
         self.sym = sym
-        self.pack_factor = Fraction(32, self.weight_bits)
-        if self.weight_bits not in [2, 3, 4, 8]:
-            raise ValueError(
-                "Currently, only 2/3/4/8-bit weight quantization is supported for "
-                f"GPTQ, but got {self.weight_bits} bits.")
-=======
         self.pack_factor = Fraction(32, self.weight_bits)
         if self.weight_bits not in [2, 3, 4, 8]:
             raise ValueError(
                 "Currently, only 2/3/4/8-bit weight quantization is "
                 f"supported for GPTQ, but got {self.weight_bits} bits.")
->>>>>>> 8fe83865
 
     def __repr__(self) -> str:
         return (f"GPTQConfig(weight_bits={self.weight_bits}, "
@@ -143,12 +135,8 @@
                 "The input size is not aligned with the quantized "
                 "weight shape. This can be caused by too large "
                 "tensor parallel size.")
-<<<<<<< HEAD
-        if output_size_per_partition % self.quant_config.pack_factor.numerator != 0:
-=======
         if (output_size_per_partition % self.quant_config.pack_factor.numerator
                 != 0):
->>>>>>> 8fe83865
             raise ValueError(
                 "The output size is not aligned with the quantized "
                 "weight shape. This can be caused by too large "
@@ -161,14 +149,9 @@
         exllama_state = ExllamaState.UNINITIALIZED
         scale_and_zero_size = input_size // group_size
         scale_and_zero_input_dim = None
-<<<<<<< HEAD
-        # For act-order models, we cannot use Exllama for row parallel layer
-        if input_size != input_size_per_partition and self.quant_config.group_size != -1:
-=======
         if (input_size != input_size_per_partition
                 and self.quant_config.group_size != -1):
             # For act-order models, we cannot use Exllama for row parallel layer
->>>>>>> 8fe83865
             if self.quant_config.desc_act:
                 exllama_state = ExllamaState.UNUSED
             else:
@@ -255,7 +238,6 @@
                     torch.int)
             else:
                 weights["g_idx"] = torch.empty((1, 1), device="meta")
-<<<<<<< HEAD
             if weights["exllama_state"] == ExllamaState.UNINITIALIZED:
                 weights["exllama_state"] = ExllamaState.READY
                 ops.gptq_shuffle(weights["qweight"], weights["g_idx"],
@@ -271,24 +253,14 @@
             # reorder input for act-order model
             if weights["g_idx"].device != torch.device("meta"):
                 reshaped_x = reshaped_x[:, weights["g_idx"]]
-            ops.marlin_gemm(reshaped_x, weights["qweight"], output.view(-1, output.shape[-1]),
-                            weights["scales"], weights["qzeros"], self.workspace)
+            ops.marlin_gemm_zero(reshaped_x, weights["qweight"], output.view(-1, output.shape[-1]),
+                                 weights["scales"], weights["qzeros"], self.workspace)
         else:
             output = ops.gptq_gemm(reshaped_x, weights["qweight"],
                                    weights["qzeros"], weights["scales"],
                                    weights["g_idx"],
                                    weights["exllama_state"] == ExllamaState.READY,
                                    self.quant_config.weight_bits)
-=======
-            weights["exllama_state"] = ExllamaState.READY
-            ops.gptq_shuffle(weights["qweight"], weights["g_idx"],
-                             self.quant_config.weight_bits)
-        output = ops.gptq_gemm(reshaped_x, weights["qweight"],
-                               weights["qzeros"], weights["scales"],
-                               weights["g_idx"],
-                               weights["exllama_state"] == ExllamaState.READY,
-                               self.quant_config.weight_bits)
->>>>>>> 8fe83865
         if bias is not None:
             output = output + bias
         return output.reshape(out_shape)