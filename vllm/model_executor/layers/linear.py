from abc import ABC, abstractmethod
from typing import Any, Dict, List, Optional

import torch
import torch.nn.functional as F
from torch.nn.parameter import Parameter

from vllm.model_executor.layers.fused_moe import fused_moe
from vllm.model_executor.parallel_utils.parallel_state import (
    get_tensor_model_parallel_rank, get_tensor_model_parallel_world_size)
from vllm.model_executor.parallel_utils.communication_op import (
    tensor_model_parallel_all_reduce, tensor_model_parallel_all_gather)
from vllm.model_executor.parallel_utils.utils import (
    divide, split_tensor_along_last_dim)
from vllm.model_executor.utils import set_weight_attrs
from vllm.logger import init_logger

logger = init_logger(__name__)


def adjust_marlin_shard(param, shard_size, shard_offset):
    marlin_tile_size = getattr(param, "marlin_tile_size", None)
    if marlin_tile_size is None:
        return shard_size, shard_offset

    return shard_size * marlin_tile_size, shard_offset * marlin_tile_size


class LinearMethodBase(ABC):
    """Base class for different (maybe quantized) linear methods."""

    @abstractmethod
    def create_weights(self, input_size_per_partition: int,
                       output_size_per_partition: int, input_size: int,
                       output_size: int,
                       params_dtype: torch.dtype) -> Dict[str, Any]:
        """Create weights for a linear layer."""
        raise NotImplementedError

    @abstractmethod
    def apply_weights(self,
                      weights: Dict[str, torch.Tensor],
                      x: torch.Tensor,
                      bias: Optional[torch.Tensor] = None) -> torch.Tensor:
        """Apply the weights to the input tensor."""
        raise NotImplementedError

    def create_moe_weights(self, num_experts: int,
                           input_size_per_partition: int,
                           output_size_per_partition: int, input_size: int,
                           output_size: int,
                           params_dtype: torch.dtype) -> Dict[str, Any]:
        """Creating moe weights"""
        linear_weights = self.create_weights(input_size_per_partition,
                                             output_size_per_partition,
                                             input_size, output_size,
                                             params_dtype)
        if num_experts == 1:
            return linear_weights
        for name, param in tuple(linear_weights.items()):
            if isinstance(param, Parameter):
                repeat_size = (num_experts, ) + (1, ) * param.dim()
                new_param = Parameter(param.unsqueeze(0).repeat(*repeat_size),
                                      requires_grad=False)
                set_weight_attrs(new_param, param.__dict__)
                linear_weights[name] = new_param
        return linear_weights

    @abstractmethod
    def apply_moe_weights(self, w1: Dict[str,
                                         torch.Tensor], w2: Dict[str,
                                                                 torch.Tensor],
                          x: torch.Tensor, gating_output: torch.Tensor,
                          topk: int, renormalize: bool) -> torch.Tensor:
        """Apply the weights to the input tensor."""
        raise NotImplementedError


class UnquantizedLinearMethod(LinearMethodBase):
    """Linear method without quantization.

    Args:
        separate_bias_add: If true, add bias separately after matrix
                           multiplication.
    """

    def __init__(self, separate_bias_add: bool = False):
        self.separate_bias_add = separate_bias_add

    def create_weights(self, input_size_per_partition: int,
                       output_size_per_partition: int, input_size: int,
                       output_size: int,
                       params_dtype: torch.dtype) -> Dict[str, Any]:
        weight = Parameter(torch.empty(output_size_per_partition,
                                       input_size_per_partition,
                                       dtype=params_dtype),
                           requires_grad=False)
        set_weight_attrs(weight, {"input_dim": 1, "output_dim": 0})
        return {"weight": weight}

    def apply_weights(self,
                      weights: Dict[str, torch.Tensor],
                      x: torch.Tensor,
                      bias: Optional[torch.Tensor] = None) -> torch.Tensor:
        weight = weights["weight"]
        if self.separate_bias_add:
            if bias is not None:
                return F.linear(x, weight) + bias
            return F.linear(x, weight)
        return F.linear(x, weight, bias)

<<<<<<< HEAD
    def apply_embedding(self, weights: Dict[str, torch.Tensor],
                        x: torch.Tensor) -> torch.Tensor:
        weight = weights["weight"]
        return F.embedding(x, weight)
=======
    def apply_moe_weights(self, w1: Dict[str,
                                         torch.Tensor], w2: Dict[str,
                                                                 torch.Tensor],
                          x: torch.Tensor, gating_output: torch.Tensor,
                          topk: int, renormalize: bool) -> torch.Tensor:
        return fused_moe(x, w1["weight"], w2["weight"], gating_output, topk,
                         renormalize)
>>>>>>> 9d6f7d18


class ReplicatedLinear(torch.nn.Module):
    """Replicated linear layer.

    Args:
        input_size: input dimension of the linear layer.
        output_size: output dimension of the linear layer.
        bias: If true, add bias.
        skip_bias_add: If true, skip adding bias but instead return it.
        params_dtype: Data type for the parameters.
        linear_method: (Maybe quantized) linear method.
    """

    def __init__(
        self,
        input_size: int,
        output_size: int,
        bias: bool = True,
        skip_bias_add: bool = False,
        params_dtype: Optional[torch.dtype] = None,
        linear_method: Optional[LinearMethodBase] = None,
    ):
        super().__init__()

        # Keep input parameters
        self.input_size = input_size
        self.output_size = output_size
        self.skip_bias_add = skip_bias_add
        if params_dtype is None:
            params_dtype = torch.get_default_dtype()
        self.params_dtype = params_dtype
        if linear_method is None:
            linear_method = UnquantizedLinearMethod()
        self.linear_method = linear_method
        self.linear_weights = self.linear_method.create_weights(
            self.input_size, self.output_size, self.input_size,
            self.output_size, self.params_dtype)
        for name, weight in self.linear_weights.items():
            if isinstance(weight, torch.nn.parameter.Parameter):
                self.register_parameter(name, weight)
        if bias:
            self.bias = Parameter(
                torch.empty(self.output_size, dtype=self.params_dtype))
            set_weight_attrs(self.bias, {"output_dim": 0})
        else:
            self.register_parameter("bias", None)

    def forward(self, x: torch.Tensor) -> torch.Tensor:
        bias = self.bias if not self.skip_bias_add else None
        output = self.linear_method.apply_weights(self.linear_weights, x, bias)
        output_bias = self.bias if self.skip_bias_add else None
        return output, output_bias


class ColumnParallelLinear(torch.nn.Module):
    """Linear layer with column parallelism.

    The linear layer is defined as Y = XA + b. A is parallelized along
    its second dimension as A = [A_1, ..., A_p].

    Args:
        input_size: first dimension of matrix A.
        output_size: second dimension of matrix A.
        bias: If true, add bias.
        gather_output: If true, call all-gather on output and make Y available
                       to all GPUs, otherwise, every GPU will have its output
                       which is Y_i = XA_i
        skip_bias_add: This was added to enable performance optimizations where
                       bias can be fused with other element-wise operations. we
                       skip adding bias but instead return it.
        params_dtype: Data type for the parameters.
        linear_method: (Maybe quantized) linear method.
    """

    def __init__(
        self,
        input_size: int,
        output_size: int,
        bias: bool = True,
        gather_output: bool = False,
        skip_bias_add: bool = False,
        params_dtype: Optional[torch.dtype] = None,
        linear_method: Optional[LinearMethodBase] = None,
        num_experts: int = 1,
    ):
        super().__init__()

        # Keep input parameters
        self.input_size = input_size
        self.output_size = output_size
        self.gather_output = gather_output
        # Divide the weight matrix along the last dimension.
        tp_size = get_tensor_model_parallel_world_size()
        self.output_size_per_partition = divide(output_size, tp_size)
        self.skip_bias_add = skip_bias_add
        if params_dtype is None:
            params_dtype = torch.get_default_dtype()
        self.params_dtype = params_dtype
        if linear_method is None:
            linear_method = UnquantizedLinearMethod()
        self.linear_method = linear_method
        self.num_experts = num_experts
        self.linear_weights = self.linear_method.create_moe_weights(
            num_experts, self.input_size, self.output_size_per_partition,
            self.input_size, self.output_size, self.params_dtype)
        for name, weight in self.linear_weights.items():
            if isinstance(weight, torch.nn.parameter.Parameter):
                self.register_parameter(name, weight)
                set_weight_attrs(weight, {"weight_loader": self.weight_loader})
        if bias:
            self.bias = Parameter(
                torch.empty(self.output_size_per_partition,
                            dtype=params_dtype))
            set_weight_attrs(self.bias, {
                "output_dim": 0,
                "weight_loader": self.weight_loader,
            })
        else:
            self.register_parameter("bias", None)

    def weight_loader(self,
                      param: Parameter,
                      loaded_weight: torch.Tensor,
                      expert_id: int = 0):
        tp_rank = get_tensor_model_parallel_rank()
        tp_size = get_tensor_model_parallel_world_size()
        output_dim = getattr(param, "output_dim", None)
        param_data = param.data
        if self.num_experts > 1:
            param_data = param_data[expert_id]
        if output_dim is not None:
            if loaded_weight.shape[output_dim] % tp_size != 0:
                raise ValueError("Size is not aligned with the quantized weight shape")
            shard_size = loaded_weight.shape[output_dim] // tp_size
            start_idx = tp_rank * shard_size
            loaded_weight = loaded_weight.narrow(output_dim, start_idx,
                                                 shard_size)
        if isinstance(param, torch.nn.parameter.UninitializedParameter):
            param.materialize(loaded_weight.shape, dtype=loaded_weight.dtype)
            param_data = param.data
        assert param_data.shape == loaded_weight.shape
        param_data.copy_(loaded_weight)

    def forward(self, input_):
        bias = self.bias if not self.skip_bias_add else None

        # Matrix multiply.
        output_parallel = self.linear_method.apply_weights(
            self.linear_weights, input_, bias)
        if self.gather_output:
            # All-gather across the partitions.
            output = tensor_model_parallel_all_gather(output_parallel)
        else:
            output = output_parallel
        output_bias = self.bias if self.skip_bias_add else None
        return output, output_bias


class MergedColumnParallelLinear(ColumnParallelLinear):
    """Packed linear layers with column parallelism.

    Similar to ColumnParallelLinear, but the weight matrix is concatenated
    along the output dimension. When the weight matrix is loaded, the
    different partitions are sharded separately.

    Args:
        input_size: input dimension of the linear layer.
        output_sizes: list of output dimensions of the linear layer.
        bias: If true, add bias.
        gather_output: If true, call all-gather on output and make the output
                       available to all GPUs, otherwise, every GPU will have
                       its own output.
        skip_bias_add: This was added to enable performance optimizations where
                       bias can be fused with other element-wise operations. we
                       skip adding bias but instead return it.
        params_dtype: Data type for the parameters.
        linear_method: (Maybe quantized) linear method.
    """

    def __init__(
        self,
        input_size: int,
        output_sizes: List[int],
        bias: bool = True,
        gather_output: bool = False,
        skip_bias_add: bool = False,
        params_dtype: Optional[torch.dtype] = None,
        linear_method: Optional[LinearMethodBase] = None,
        num_experts: int = 1,
    ):
        self.output_sizes = output_sizes
        tp_size = get_tensor_model_parallel_world_size()
        assert all(output_size % tp_size == 0 for output_size in output_sizes)
        super().__init__(input_size, sum(output_sizes), bias, gather_output,
                         skip_bias_add, params_dtype, linear_method,
                         num_experts)

    def weight_loader(self,
                      param: Parameter,
                      loaded_weight: torch.Tensor,
                      loaded_shard_id: Optional[int] = None,
                      expert_id: int = 0):
        param_data = param.data
        if self.num_experts > 1:
            param_data = param_data[expert_id]
        output_dim = getattr(param, "output_dim", None)
        if loaded_shard_id is None:
            # Loaded weight is already packed.
            if output_dim is None:
                assert param_data.shape == loaded_weight.shape
                param_data.copy_(loaded_weight)
                return
            current_shard_offset = 0
            shard_offsets = []
            for i, output_size in enumerate(self.output_sizes):
                shard_offsets.append((i, current_shard_offset, output_size))
                current_shard_offset += output_size
            packed_dim = getattr(param, "packed_dim", None)
            for shard_id, shard_offset, shard_size in shard_offsets:
                # If quantized, we need to adjust the offset and size to account
                # for the packing.
                if packed_dim == output_dim:
                    shard_size = shard_size // param.pack_factor
                    shard_offset = shard_offset // param.pack_factor

                    # If marlin, we need to adjust the offset and size to
                    # account for the tiling.
                    shard_size, shard_offset = adjust_marlin_shard(
                        param, shard_size, shard_offset)

                loaded_weight_shard = loaded_weight.narrow(
                    output_dim, shard_offset, shard_size)
                self.weight_loader(param, loaded_weight_shard, shard_id)
            return

        assert loaded_shard_id < len(self.output_sizes)
        tp_rank = get_tensor_model_parallel_rank()
        tp_size = get_tensor_model_parallel_world_size()
        if output_dim is not None:
            shard_offset = sum(self.output_sizes[:loaded_shard_id]) // tp_size
            shard_size = self.output_sizes[loaded_shard_id] // tp_size
            # If quantized, we need to adjust the offset and size to account
            # for the packing.
            packed_dim = getattr(param, "packed_dim", None)
            if packed_dim == output_dim:
                shard_size = shard_size // param.pack_factor
                shard_offset = shard_offset // param.pack_factor

                # If marlin, we need to adjust the offset and size to
                # account for the tiling.
                shard_size, shard_offset = adjust_marlin_shard(
                    param, shard_size, shard_offset)

            param_data = param_data.narrow(output_dim, shard_offset,
                                           shard_size)
            start_idx = tp_rank * shard_size
            loaded_weight = loaded_weight.narrow(output_dim, start_idx,
                                                 shard_size)
        else:
            ignore_warning = getattr(param, "ignore_warning", False)
            if not ignore_warning:
                logger.warning(
                    "Loading a weight without `output_dim` attribute in "
                    "MergedColumnParallelLinear, assume the weight is "
                    "the same for all partitions.")
        assert param_data.shape == loaded_weight.shape
        param_data.copy_(loaded_weight)


class QKVParallelLinear(ColumnParallelLinear):
    """Linear layers for the attention's QKV transformation.

    Linear layers for the linear transformation of the query, key, and value
    vectors in the attention layer. The weight matrix is concatenated along
    the output dimension. The layer is parallelized along the head dimension.
    When the number of key/value heads is smaller than the number of query
    heads (e.g., multi-query/grouped-query attention), the key/value head may
    be replicated while the query heads are partitioned.

    Args:
        hidden_size: input hidden state size of the transformer.
        head_size: size of each attention head.
        total_num_heads: total number of attention query heads.
        total_num_kv_heads: total number of attention key/value heads. If
                            None, assume total_num_kv_heads = total_num_heads.
        bias: If true, add bias.
        skip_bias_add: This was added to enable performance optimizations where
                       bias can be fused with other element-wise operations. we
                       skip adding bias but instead return it.
        params_dtype: Data type for the parameters.
        linear_method: (Maybe quantized) linear method.
    """

    def __init__(
        self,
        hidden_size: int,
        head_size: int,
        total_num_heads: int,
        total_num_kv_heads: Optional[int] = None,
        bias: bool = True,
        skip_bias_add: bool = False,
        params_dtype: Optional[torch.dtype] = None,
        linear_method: Optional[LinearMethodBase] = None,
    ):
        self.hidden_size = hidden_size
        self.head_size = head_size
        self.total_num_heads = total_num_heads
        if total_num_kv_heads is None:
            total_num_kv_heads = total_num_heads
        self.total_num_kv_heads = total_num_kv_heads
        # Divide the weight matrix along the last dimension.
        tp_size = get_tensor_model_parallel_world_size()
        self.num_heads = divide(self.total_num_heads, tp_size)
        if tp_size >= self.total_num_kv_heads:
            self.num_kv_heads = 1
            self.num_kv_head_replicas = divide(tp_size,
                                               self.total_num_kv_heads)
        else:
            self.num_kv_heads = divide(self.total_num_kv_heads, tp_size)
            self.num_kv_head_replicas = 1
        input_size = self.hidden_size
        output_size = (self.num_heads +
                       2 * self.num_kv_heads) * tp_size * self.head_size
        super().__init__(input_size, output_size, bias, False, skip_bias_add,
                         params_dtype, linear_method)

    def weight_loader(self,
                      param: Parameter,
                      loaded_weight: torch.Tensor,
                      loaded_shard_id: Optional[str] = None):
        param_data = param.data
        output_dim = getattr(param, "output_dim", None)

        if loaded_shard_id is None:
            # Loaded weight is already packed.
            if output_dim is None:
                assert param_data.shape == loaded_weight.shape
                param_data.copy_(loaded_weight)
                return
            shard_offsets = [
                # (shard_id, shard_offset, shard_size)
                ("q", 0, self.total_num_heads * self.head_size),
                ("k", self.total_num_heads * self.head_size,
                 self.total_num_kv_heads * self.head_size),
                ("v", (self.total_num_heads + self.total_num_kv_heads) *
                 self.head_size, self.total_num_kv_heads * self.head_size),
            ]
            packed_dim = getattr(param, "packed_dim", None)
            for shard_id, shard_offset, shard_size in shard_offsets:
                # If quantized, we need to adjust the offset and size to account
                # for the packing.
                if packed_dim == output_dim:
                    shard_size = shard_size // param.pack_factor
                    shard_offset = shard_offset // param.pack_factor

                    # If marlin, we need to adjust the offset and size to
                    # account for the tiling.
                    shard_size, shard_offset = adjust_marlin_shard(
                        param, shard_size, shard_offset)

                loaded_weight_shard = loaded_weight.narrow(
                    output_dim, shard_offset, shard_size)
                self.weight_loader(param, loaded_weight_shard, shard_id)
            return

        tp_rank = get_tensor_model_parallel_rank()
        assert loaded_shard_id in ["q", "k", "v"]
        if output_dim is not None:
            if loaded_shard_id == "q":
                shard_offset = 0
                shard_size = self.num_heads * self.head_size
            elif loaded_shard_id == "k":
                shard_offset = self.num_heads * self.head_size
                shard_size = self.num_kv_heads * self.head_size
            elif loaded_shard_id == "v":
                shard_offset = (self.num_heads +
                                self.num_kv_heads) * self.head_size
                shard_size = self.num_kv_heads * self.head_size
            # If quantized, we need to adjust the offset and size to account
            # for the packing.
            packed_dim = getattr(param, "packed_dim", None)
            if packed_dim == output_dim:
                shard_size = shard_size // param.pack_factor
                shard_offset = shard_offset // param.pack_factor

                # If marlin, we need to adjust the offset and size to
                # account for the tiling.
                shard_size, shard_offset = adjust_marlin_shard(
                    param, shard_size, shard_offset)

            param_data = param_data.narrow(output_dim, shard_offset,
                                           shard_size)
            if loaded_shard_id == "q":
                shard_id = tp_rank
            else:
                shard_id = tp_rank // self.num_kv_head_replicas
            start_idx = shard_id * shard_size
            loaded_weight = loaded_weight.narrow(output_dim, start_idx,
                                                 shard_size)
        else:
            ignore_warning = getattr(param, "ignore_warning", False)
            if not ignore_warning:
                logger.warning(
                    "Loading a weight without `output_dim` attribute in "
                    "QKVParallelLinear, assume the weight is the same "
                    "for all partitions.")
        assert param_data.shape == loaded_weight.shape
        param_data.copy_(loaded_weight)


class RowParallelLinear(torch.nn.Module):
    """Linear layer with row parallelism.

    The linear layer is defined as Y = XA + b. A is parallelized along
    its first dimension and X along its second dimension as:
               -   -
              | A_1 |
              | .   |
          A = | .   |        X = [X_1, ..., X_p]
              | .   |
              | A_p |
               -   -
    Arguments:
        input_size: first dimension of matrix A.
        output_size: second dimension of matrix A.
        bias: If true, add bias. Note that bias is not parallelized.
        input_is_parallel: If true, we assume that the input is already
                           split across the GPUs and we do not split
                           again.
        skip_bias_add: This was added to enable performance optimization where
                       bias can be fused with other element-wise operations.
                       We skip adding bias but instead return it.
        params_dtype: Data type for the parameters.
        linear_method: (Maybe quantized) linear method.
    """

    def __init__(
        self,
        input_size: int,
        output_size: int,
        bias: bool = True,
        input_is_parallel: bool = True,
        skip_bias_add: bool = False,
        params_dtype: Optional[torch.dtype] = None,
        reduce_results: bool = True,
        linear_method: Optional[LinearMethodBase] = None,
        num_experts: int = 1,
    ):
        super().__init__()
        # Keep input parameters
        self.input_size = input_size
        self.output_size = output_size
        self.input_is_parallel = input_is_parallel
        self.reduce_results = reduce_results
        if params_dtype is None:
            params_dtype = torch.get_default_dtype()
        self.params_dtype = params_dtype

        # Divide the weight matrix along the last dimension.
        self.tp_size = get_tensor_model_parallel_world_size()
        self.input_size_per_partition = divide(input_size, self.tp_size)
        self.skip_bias_add = skip_bias_add
        if linear_method is None:
            linear_method = UnquantizedLinearMethod()
        self.linear_method = linear_method
        self.num_experts = num_experts
        self.linear_weights = self.linear_method.create_moe_weights(
            num_experts, self.input_size_per_partition, self.output_size,
            self.input_size, self.output_size, self.params_dtype)
        for name, weight in self.linear_weights.items():
            if isinstance(weight, torch.nn.parameter.Parameter):
                self.register_parameter(name, weight)
                set_weight_attrs(weight, {"weight_loader": self.weight_loader})

        if not reduce_results and (bias and not skip_bias_add):
            raise ValueError("When not reduce the results, adding bias to the "
                             "results can lead to incorrect results")

        if bias:
            self.bias = Parameter(
                torch.empty(self.output_size, dtype=params_dtype))
            set_weight_attrs(self.bias, {
                "output_dim": 0,
                "weight_loader": self.weight_loader,
            })
        else:
            self.register_parameter("bias", None)

    def weight_loader(self,
                      param: Parameter,
                      loaded_weight: torch.Tensor,
                      expert_id: int = 0):
        tp_rank = get_tensor_model_parallel_rank()
        tp_size = get_tensor_model_parallel_world_size()
        input_dim = getattr(param, "input_dim", None)
        param_data = param.data
        if self.num_experts > 1:
            param_data = param_data[expert_id]
        if input_dim is not None:
            if loaded_weight.shape[input_dim] % tp_size != 0:
                raise ValueError("Size is not aligned with the quantized weight shape")

            shard_size = loaded_weight.shape[input_dim] // tp_size
            start_idx = tp_rank * shard_size
            loaded_weight = loaded_weight.narrow(input_dim, start_idx,
                                                 shard_size)
        if isinstance(param, torch.nn.parameter.UninitializedParameter):
            param.materialize(loaded_weight.shape, dtype=loaded_weight.dtype)
            param_data = param.data
        assert param_data.shape == loaded_weight.shape
        param_data.copy_(loaded_weight)

    def forward(self, input_):
        # Set up backprop all-reduce.
        if self.input_is_parallel:
            input_parallel = input_
        else:
            tp_rank = get_tensor_model_parallel_rank()
            splitted_input = split_tensor_along_last_dim(
                input_, num_partitions=self.tp_size)
            input_parallel = splitted_input[tp_rank].contiguous()

        # Matrix multiply.
        output_parallel = self.linear_method.apply_weights(
            self.linear_weights, input_parallel)
        if self.reduce_results and self.tp_size > 1:
            output_ = tensor_model_parallel_all_reduce(output_parallel)
        else:
            output_ = output_parallel

        if not self.skip_bias_add:
            output = output_ + self.bias if self.bias is not None else output_
            output_bias = None
        else:
            output = output_
            output_bias = self.bias
        return output, output_bias<|MERGE_RESOLUTION|>--- conflicted
+++ resolved
@@ -109,12 +109,11 @@
             return F.linear(x, weight)
         return F.linear(x, weight, bias)
 
-<<<<<<< HEAD
     def apply_embedding(self, weights: Dict[str, torch.Tensor],
                         x: torch.Tensor) -> torch.Tensor:
         weight = weights["weight"]
         return F.embedding(x, weight)
-=======
+
     def apply_moe_weights(self, w1: Dict[str,
                                          torch.Tensor], w2: Dict[str,
                                                                  torch.Tensor],
@@ -122,7 +121,6 @@
                           topk: int, renormalize: bool) -> torch.Tensor:
         return fused_moe(x, w1["weight"], w2["weight"], gating_output, topk,
                          renormalize)
->>>>>>> 9d6f7d18
 
 
 class ReplicatedLinear(torch.nn.Module):
