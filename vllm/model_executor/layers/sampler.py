"""A layer that samples the next tokens from the model's outputs."""
from typing import Dict, List, Optional, Tuple

import torch
import torch.nn as nn

from vllm.model_executor.parallel_utils.communication_op import (
    tensor_model_parallel_gather)
from vllm.model_executor.sampling_metadata import SamplingMetadata, SamplingTensors
from vllm.sampling_params import SamplingParams, SamplingType
from vllm.sequence import (PromptLogprobs, SampleLogprobs, SamplerOutput,
                           SequenceData, SequenceGroupOutput, SequenceOutput)


class Sampler(nn.Module):
    """Samples the next tokens from the model's outputs.

    This layer does the following:
    1. Discard the hidden states that are not used for sampling (i.e., all
        tokens except the final one in each prompt).
    2. Compute the logits for the next tokens.
    3. Apply presence, frequency and repetition penalties.
    4. Apply temperature scaling.
    5. Apply top-p and top-k truncation.
    6. Sample the next tokens.
    Here, each sequence group within the batch can have different sampling
    parameters (e.g., sampling method, temperature, top-p, top-k, etc.).
    """

    def __init__(self,
                 vocab_size: int,
                 org_vocab_size: Optional[int] = None) -> None:
        super().__init__()
        self.vocab_size = vocab_size
        # original vocabulary size (without LoRA).
        self.org_vocab_size = org_vocab_size or vocab_size

    def _get_logits(self, hidden_states: torch.Tensor, embedding: torch.Tensor,
                    embedding_bias: Optional[torch.Tensor]) -> torch.Tensor:
        # Get the logits for the next tokens.
        logits = torch.matmul(hidden_states, embedding.t())
        if embedding_bias is not None:
            logits += embedding_bias
        logits = tensor_model_parallel_gather(logits)
        # Remove paddings in vocab (if any).
        if logits is not None:
            logits = logits[:, :self.org_vocab_size]
        return logits

    def forward(
        self,
        logits: torch.Tensor,
        sampling_metadata: SamplingMetadata,
    ) -> Optional[SamplerOutput]:
        # Get the hidden states that we use for sampling.
<<<<<<< HEAD
        logits = _prune_hidden_states(logits, sampling_metadata)
        logits = tensor_model_parallel_gather(logits)
        # Remove paddings in vocab (if any).
        if logits is not None:
            logits = logits[:, :self.vocab_size]
=======
        hidden_states = _prune_hidden_states(hidden_states, sampling_metadata)

        # Get the logits for the next tokens.
        logits = self._get_logits(hidden_states, embedding, embedding_bias)
>>>>>>> 4abf6336

        # Only perform sampling in the driver worker.
        # Note: `_get_logits` is still distributed across TP workers because
        # the `embedding` weight is distributed across TP workers.
        # TODO(zhuohan): Change the get_logits part to a separate stage.
        if not sampling_metadata.perform_sampling:
            return None

        assert logits is not None
        _, vocab_size = logits.shape

        # Apply logits processors (if any).
        logits = _apply_logits_processors(logits, sampling_metadata)

        # Prepare sampling tensors with pinned memory to avoid blocking.
        (sampling_tensors, do_penalties, do_top_p_top_k,
         do_min_p) = SamplingTensors.from_sampling_metadata(
             sampling_metadata, vocab_size, logits.device, logits.dtype)

        # Apply presence and frequency penalties.
        if do_penalties:
            logits = _apply_penalties(logits, sampling_tensors.prompt_tokens,
                                      sampling_tensors.output_tokens,
                                      sampling_tensors.presence_penalties,
                                      sampling_tensors.frequency_penalties,
                                      sampling_tensors.repetition_penalties)

        # Apply temperature scaling.
        # Use in-place division to avoid creating a new tensor.
        logits.div_(sampling_tensors.temperatures.unsqueeze_(dim=1))

        if do_top_p_top_k:
            logits = _apply_top_k_top_p(logits, sampling_tensors.top_ps,
                                        sampling_tensors.top_ks)

        if do_min_p:
            logits = _apply_min_p(logits, sampling_tensors.min_ps)

        # We use float32 for probabilities and log probabilities.
        # Compute the probabilities.
        probs = torch.softmax(logits, dim=-1, dtype=torch.float)
        # Compute the log probabilities.
        # Use log_softmax to ensure numerical stability.
        logprobs = torch.log_softmax(logits, dim=-1, dtype=torch.float)

        # Sample the next tokens.
        sample_results = _sample(probs, logprobs, sampling_metadata)
        # Get the logprobs query results.
        prompt_logprobs, sample_logprobs = _get_logprobs(
            logprobs, sampling_metadata, sample_results)
        return _build_sampler_output(sample_results, sampling_metadata,
                                     prompt_logprobs, sample_logprobs)


def _prune_hidden_states(
    hidden_states: torch.Tensor,
    sampling_metadata: SamplingMetadata,
) -> torch.Tensor:
    hidden_states = hidden_states.view(-1, hidden_states.shape[-1])
    return hidden_states.index_select(0,
                                      sampling_metadata.selected_token_indices)


def _get_bin_counts_and_mask(
    tokens: torch.Tensor,
    vocab_size: int,
    num_seqs: int,
) -> Tuple[torch.Tensor, torch.Tensor]:
    # Compute the bin counts for the tokens.
    # vocab_size + 1 for padding.
    bin_counts = torch.zeros((num_seqs, vocab_size + 1),
                             dtype=torch.long,
                             device=tokens.device)
    bin_counts.scatter_add_(1, tokens, torch.ones_like(tokens))
    bin_counts = bin_counts[:, :vocab_size]
    mask = bin_counts > 0

    return bin_counts, mask


def _apply_logits_processors(
    logits: torch.Tensor,
    sampling_metadata: SamplingMetadata,
) -> torch.Tensor:
    logits_row_idx = 0
    found_logits_processors = False
    for seq_ids, sampling_params in sampling_metadata.seq_groups:
        logits_processors = sampling_params.logits_processors
        if logits_processors:
            found_logits_processors = True
            for seq_id in seq_ids:
                logits_row = logits[logits_row_idx]
                token_ids = sampling_metadata.seq_data[seq_id].output_token_ids
                for logits_processor in logits_processors:
                    logits_row = logits_processor(token_ids, logits_row)
                logits[logits_row_idx] = logits_row
                logits_row_idx += 1
        else:
            logits_row_idx += len(seq_ids)
    if found_logits_processors:
        assert logits_row_idx == logits.shape[0]
    return logits


def _apply_penalties(logits: torch.Tensor, prompt_tokens_tensor: torch.Tensor,
                     output_tokens_tensor: torch.Tensor,
                     presence_penalties: torch.Tensor,
                     frequency_penalties: torch.Tensor,
                     repetition_penalties: torch.Tensor) -> torch.Tensor:
    num_seqs, vocab_size = logits.shape
    _, prompt_mask = _get_bin_counts_and_mask(prompt_tokens_tensor, vocab_size,
                                              num_seqs)
    output_bin_counts, output_mask = _get_bin_counts_and_mask(
        output_tokens_tensor, vocab_size, num_seqs)

    repetition_penalties = repetition_penalties[:, None].repeat(1, vocab_size)
    repetition_penalties[~(prompt_mask | output_mask)] = 1.0
    logits = torch.where(logits > 0, logits / repetition_penalties,
                         logits * repetition_penalties)

    # We follow the definition in OpenAI API.
    # Refer to https://platform.openai.com/docs/api-reference/parameter-details
    logits -= frequency_penalties.unsqueeze_(dim=1) * output_bin_counts
    logits -= presence_penalties.unsqueeze_(dim=1) * output_mask
    return logits


def _apply_top_k_top_p(
    logits: torch.Tensor,
    p: torch.Tensor,
    k: torch.Tensor,
) -> torch.Tensor:
    logits_sort, logits_idx = logits.sort(dim=-1, descending=False)

    # Apply top-k.
    top_k_mask = logits_sort.size(1) - k.to(torch.long)
    # Get all the top_k values.
    top_k_mask = logits_sort.gather(1, top_k_mask.unsqueeze(dim=1))
    top_k_mask = logits_sort < top_k_mask
    logits_sort.masked_fill_(top_k_mask, -float("inf"))

    # Apply top-p.
    probs_sort = logits_sort.softmax(dim=-1)
    probs_sum = probs_sort.cumsum(dim=-1)
    top_p_mask = probs_sum <= 1 - p.unsqueeze(dim=1)
    # at least one
    top_p_mask[:, -1] = False
    logits_sort.masked_fill_(top_p_mask, -float("inf"))

    # Re-sort the probabilities.
    src = torch.arange(logits_idx.shape[-1],
                       device=logits_idx.device).expand_as(logits_idx)
    logits_idx_inv = torch.empty_like(logits_idx).scatter_(dim=-1,
                                                           index=logits_idx,
                                                           src=src)
    logits = torch.gather(logits_sort, dim=-1, index=logits_idx_inv)
    return logits


def _apply_min_p(
    logits: torch.Tensor,
    min_p: torch.Tensor,
) -> torch.Tensor:
    """
    Adapted from
    https://github.com/oobabooga/text-generation-webui/blob/3146124ec01f02c8fb1650a6517cf1b60b537aaf/modules/sampler_hijack.py#L16C17-L16C17
    """
    probs = torch.softmax(logits, dim=-1)
    top_probs, _ = probs.max(dim=-1, keepdim=True)
    scaled_min_p = min_p.unsqueeze_(dim=1) * top_probs
    tokens_to_remove = probs < scaled_min_p
    logits = logits.masked_fill_(tokens_to_remove, -float("inf"))

    return logits


def _greedy_sample(
    selected_seq_groups: List[Tuple[List[int], SamplingParams]],
    samples: torch.Tensor,
) -> List[Tuple[List[int], List[int]]]:
    samples = samples.tolist()
    sample_idx = 0
    results = []
    for seq_group in selected_seq_groups:
        seq_ids, _ = seq_group
        num_parent_seqs = len(seq_ids)
        assert num_parent_seqs == 1, (
            "Greedy sampling should have only one seq.")
        parent_ids = list(range(num_parent_seqs))
        next_token_ids = [samples[sample_idx]]
        results.append((next_token_ids, parent_ids))
        sample_idx += num_parent_seqs
    return results


def _random_sample(
    selected_seq_groups: List[Tuple[List[int], SamplingParams]],
    is_prompts: List[bool],
    random_samples: torch.Tensor,
) -> List[Tuple[List[int], List[int]]]:
    # Find the maximum best_of value of the prompt phase requests.
    random_samples = random_samples.cpu()
    sample_idx = 0
    results = []
    for seq_group, is_prompt in zip(selected_seq_groups, is_prompts):
        seq_ids, sampling_params = seq_group
        num_parent_seqs = len(seq_ids)
        if is_prompt:
            # Prompt phase.
            parent_ids = [0] * sampling_params.best_of
            next_token_ids = random_samples[
                sample_idx, :sampling_params.best_of].tolist()
        else:
            # Generation phase.
            parent_ids = list(range(num_parent_seqs))
            next_token_ids = random_samples[sample_idx:sample_idx +
                                            num_parent_seqs, 0].tolist()
        results.append((next_token_ids, parent_ids))
        sample_idx += num_parent_seqs
    return results


def _beam_search_sample(
    selected_seq_groups: List[Tuple[List[int], SamplingParams]],
    is_prompts: List[bool],
    seq_data: Dict[int, SequenceData],
    logprobs: torch.Tensor,
) -> List[Tuple[List[int], List[int]]]:
    # We sample 2 * beam_width candidates to make sure that with high
    # probability we can get `beam_width` candidates in addition to
    # the finished sequences for the next iteration. See
    # https://github.com/tensorflow/tensor2tensor/blob/bafdc1b67730430d38d6ab802cbd51f9d053ba2e/tensor2tensor/utils/beam_search.py#L557-L563
    # for details. See also HF reference:
    # https://github.com/huggingface/transformers/blob/a4dd53d88e4852f023332d284ff07a01afcd5681/src/transformers/generation/utils.py#L3063-L3065
    #
    # NOTE: Beam search is not vectorized, so its speed can be slower than
    # other sampling methods.
    sample_idx = 0
    results = []
    for seq_group, is_prompt in zip(selected_seq_groups, is_prompts):
        seq_ids, sampling_params = seq_group
        num_parent_seqs = len(seq_ids)
        beam_width = sampling_params.best_of
        seq_group_logprobs = logprobs[sample_idx:sample_idx + num_parent_seqs]
        if is_prompt:
            # Prompt phase.
            assert num_parent_seqs == 1, (
                "Prompt input should have only one seq.")
            parent_ids = [0] * (2 * beam_width)
            _, next_token_ids = torch.topk(seq_group_logprobs[0],
                                           2 * beam_width)
            next_token_ids = next_token_ids.tolist()
        else:
            # Generation phase.
            cumulative_logprobs = [
                seq_data[seq_id].cumulative_logprob for seq_id in seq_ids
            ]
            cumulative_logprobs = torch.tensor(
                cumulative_logprobs,
                dtype=torch.float,
                device=seq_group_logprobs.device)
            seq_group_logprobs = (seq_group_logprobs +
                                  cumulative_logprobs.unsqueeze(dim=1))
            _, topk_ids = torch.topk(seq_group_logprobs.flatten(),
                                     2 * beam_width)
            topk_ids = topk_ids.tolist()
            vocab_size = seq_group_logprobs.size(-1)
            parent_ids = [i // vocab_size for i in topk_ids]
            next_token_ids = [i % vocab_size for i in topk_ids]
        results.append((next_token_ids, parent_ids))
        sample_idx += num_parent_seqs
    assert sample_idx == logprobs.size(0)
    return results


# torch.multinomial forces a GPU<->CPU sync.
# Therefore, we use an optimized implementation instead.
# Note that we always sample with replacement.
# probs will be modified in place, but this is fine, as we pass
# in a copy already.
def _multinomial(
    probs: torch.Tensor,
    num_samples: int,
):
    if num_samples > 1:
        # This is equivalent to torch.repeat_interleaved (which also
        # forces a GPU<->CPU sync).
        # This allows us to do sampling with replacement by creating
        # num_samples copies of each row in the tensor, and then
        # batch sampling the resulting tensor.
        probs = probs[:, None, :].expand(probs.shape[0], num_samples,
                                         probs.shape[1]).contiguous().view(
                                             -1, probs.shape[1])
    q = torch.empty_like(probs).exponential_(1)
    return probs.div_(q).argmax(dim=1).view(-1, num_samples)


def _sample(
    probs: torch.Tensor,
    logprobs: torch.Tensor,
    sampling_metadata: SamplingMetadata,
) -> List[Tuple[List[int], List[int]]]:
    categorized_seq_group_ids = {t: [] for t in SamplingType}
    categorized_sample_indices = sampling_metadata.categorized_sample_indices
    for i, seq_group in enumerate(sampling_metadata.seq_groups):
        _, sampling_params = seq_group
        sampling_type = sampling_params.sampling_type
        categorized_seq_group_ids[sampling_type].append(i)

    sample_results_dict: Dict[int, Tuple[List[int], List[int]]] = {}
    sample_metadata = {}

    # Counterintiutively, having two loops here is actually faster.
    # The first loop can run without waiting on GPU<->CPU sync.
    for sampling_type in SamplingType:
        sample_indices = categorized_sample_indices[sampling_type]
        num_tokens = len(sample_indices)
        if num_tokens == 0:
            continue
        seq_group_ids = categorized_seq_group_ids[sampling_type]
        seq_groups = [sampling_metadata.seq_groups[i] for i in seq_group_ids]
        is_prompts = [i < sampling_metadata.num_prompts for i in seq_group_ids]
        sample_metadata[sampling_type] = (seq_group_ids, seq_groups,
                                          is_prompts, sample_indices)
        if sampling_type == SamplingType.GREEDY:
            greedy_samples = torch.argmax(logprobs[sample_indices], dim=-1)
        elif sampling_type == SamplingType.RANDOM:
            max_best_of = 1
            for seq_group, is_prompt in zip(seq_groups, is_prompts):
                if is_prompt:
                    _, sampling_params = seq_group
                    max_best_of = max(max_best_of, sampling_params.best_of)
            multinomial_samples = _multinomial(probs[sample_indices],
                                               max_best_of)
        elif sampling_type == SamplingType.BEAM:
            beam_search_logprobs = logprobs[sample_indices]
        else:
            raise ValueError(f"Unsupported sampling type: {sampling_type}")

    # GPU<->CPU sync happens in the loop below.

    for sampling_type in SamplingType:
        if sampling_type not in sample_metadata:
            continue
        seq_group_ids, seq_groups, is_prompts, sample_indices = sample_metadata[
            sampling_type]
        if sampling_type == SamplingType.GREEDY:
            sample_results = _greedy_sample(seq_groups, greedy_samples)
        elif sampling_type == SamplingType.RANDOM:
            sample_results = _random_sample(seq_groups, is_prompts,
                                            multinomial_samples)
        elif sampling_type == SamplingType.BEAM:
            sample_results = _beam_search_sample(seq_groups, is_prompts,
                                                 sampling_metadata.seq_data,
                                                 beam_search_logprobs)
        sample_results_dict.update(zip(seq_group_ids, sample_results))

    sample_results = [
        sample_results_dict[i]
        for i in range(len(sampling_metadata.seq_groups))
    ]
    return sample_results


def _get_logprobs(
    logprobs: torch.Tensor,
    sampling_metadata: SamplingMetadata,
    sample_results: List[Tuple[List[int], List[int]]],
) -> Tuple[List[Optional[List[Optional[Dict[int, float]]]]], List[List[Dict[
        int, float]]]]:
    # Prepare query indices
    batched_logprobs_query_seq_indices: List[int] = []
    batched_logprobs_query_token_indices: List[int] = []
    largest_num_logprobs = 0
    sample_idx = 0
    for i, (seq_group, sample_result) in enumerate(
            zip(sampling_metadata.seq_groups, sample_results)):
        seq_ids, sampling_params = seq_group
        next_token_ids, parent_ids = sample_result
        num_parent_seqs = len(seq_ids)
        if (i < sampling_metadata.num_prompts
                and sampling_params.prompt_logprobs is not None):
            largest_num_logprobs = max(largest_num_logprobs,
                                       sampling_params.prompt_logprobs)
            prompt_len = sampling_metadata.prompt_lens[i]
            prompt_tokens = sampling_metadata.seq_data[
                seq_ids[0]].prompt_token_ids
            batched_logprobs_query_seq_indices.extend(
                sample_idx + j for j in range(prompt_len - 1))
            batched_logprobs_query_token_indices.extend(
                token_id for token_id in prompt_tokens[1:])
            sample_idx += prompt_len - 1
        batched_logprobs_query_seq_indices.extend(
            [sample_idx + parent_id for parent_id in parent_ids])
        batched_logprobs_query_token_indices.extend(next_token_ids)
        if sampling_params.logprobs is not None:
            largest_num_logprobs = max(largest_num_logprobs,
                                       sampling_params.logprobs)
        sample_idx += num_parent_seqs
    assert sample_idx == logprobs.size(0)

    # Batched query for logprobs of selected token
    batched_logprobs_query_result = logprobs[[
        batched_logprobs_query_seq_indices,
        batched_logprobs_query_token_indices
    ]]

    # Batched query for logprobs of topk tokens
    if largest_num_logprobs > 0:
        top_logprobs, top_token_ids = torch.topk(logprobs,
                                                 largest_num_logprobs,
                                                 dim=-1)
        top_logprobs = top_logprobs.cpu()
        top_token_ids = top_token_ids.cpu()
    else:
        top_logprobs, top_token_ids = None, None

    batched_logprobs_query_result = batched_logprobs_query_result.cpu()

    # Gather results
    result_prompt_logprobs: List[Optional[PromptLogprobs]] = []
    result_sample_logprobs: List[SampleLogprobs] = []
    sample_idx = 0
    query_result_idx = 0
    for i, (seq_group, sample_result) in enumerate(
            zip(sampling_metadata.seq_groups, sample_results)):
        seq_ids, sampling_params = seq_group
        next_token_ids, parent_ids = sample_result

        # Prompt logprobs
        if (i < sampling_metadata.num_prompts
                and sampling_params.prompt_logprobs is not None):
            num_logprobs = sampling_params.prompt_logprobs
            prompt_len = sampling_metadata.prompt_lens[i]
            prompt_tokens = sampling_metadata.seq_data[
                seq_ids[0]].prompt_token_ids
            group_prompt_logprobs: PromptLogprobs = [None]
            for token_id in prompt_tokens[1:]:
                prompt_logprobs_dict = {
                    token_id:
                    batched_logprobs_query_result[query_result_idx].item()
                }
                if num_logprobs > 0:
                    prompt_logprobs_dict.update(
                        zip(top_token_ids[sample_idx, :num_logprobs].tolist(),
                            top_logprobs[sample_idx, :num_logprobs].tolist()))
                group_prompt_logprobs.append(prompt_logprobs_dict)
                sample_idx += 1
                query_result_idx += 1
            result_prompt_logprobs.append(group_prompt_logprobs)
        else:
            result_prompt_logprobs.append(None)

        # Sample logprobs
        num_logprobs = sampling_params.logprobs
        if num_logprobs is None:
            num_logprobs = 0
        group_sample_logprobs: SampleLogprobs = []
        for next_token_id, parent_id in zip(next_token_ids, parent_ids):
            sample_logprobs_dict = {
                next_token_id:
                batched_logprobs_query_result[query_result_idx].item()
            }
            query_result_idx += 1
            if num_logprobs > 0:
                sample_logprobs_dict.update(
                    zip(
                        top_token_ids[sample_idx +
                                      parent_id, :num_logprobs].tolist(),
                        top_logprobs[sample_idx +
                                     parent_id, :num_logprobs].tolist()))
            group_sample_logprobs.append(sample_logprobs_dict)
        result_sample_logprobs.append(group_sample_logprobs)
        sample_idx += len(seq_ids)

    return result_prompt_logprobs, result_sample_logprobs


def _build_sampler_output(
    sample_results: List[Tuple[List[int], List[int]]],
    sampling_metadata: SamplingMetadata,
    prompt_logprobs: List[Optional[PromptLogprobs]],
    sample_logprobs: List[SampleLogprobs],
) -> SamplerOutput:
    sampler_output = []
    for (seq_group, sample_result, group_prompt_logprobs,
         group_sample_logprobs) in zip(sampling_metadata.seq_groups,
                                       sample_results, prompt_logprobs,
                                       sample_logprobs):
        seq_ids, _ = seq_group
        next_token_ids, parent_ids = sample_result
        seq_outputs = []
        for parent_id, next_token_id, logprobs in zip(parent_ids,
                                                      next_token_ids,
                                                      group_sample_logprobs):
            seq_outputs.append(
                SequenceOutput(seq_ids[parent_id], next_token_id, logprobs))
        sampler_output.append(
            SequenceGroupOutput(seq_outputs, group_prompt_logprobs))
    return sampler_output<|MERGE_RESOLUTION|>--- conflicted
+++ resolved
@@ -35,36 +35,17 @@
         # original vocabulary size (without LoRA).
         self.org_vocab_size = org_vocab_size or vocab_size
 
-    def _get_logits(self, hidden_states: torch.Tensor, embedding: torch.Tensor,
-                    embedding_bias: Optional[torch.Tensor]) -> torch.Tensor:
-        # Get the logits for the next tokens.
-        logits = torch.matmul(hidden_states, embedding.t())
-        if embedding_bias is not None:
-            logits += embedding_bias
-        logits = tensor_model_parallel_gather(logits)
-        # Remove paddings in vocab (if any).
-        if logits is not None:
-            logits = logits[:, :self.org_vocab_size]
-        return logits
-
     def forward(
         self,
         logits: torch.Tensor,
         sampling_metadata: SamplingMetadata,
     ) -> Optional[SamplerOutput]:
         # Get the hidden states that we use for sampling.
-<<<<<<< HEAD
         logits = _prune_hidden_states(logits, sampling_metadata)
         logits = tensor_model_parallel_gather(logits)
         # Remove paddings in vocab (if any).
         if logits is not None:
-            logits = logits[:, :self.vocab_size]
-=======
-        hidden_states = _prune_hidden_states(hidden_states, sampling_metadata)
-
-        # Get the logits for the next tokens.
-        logits = self._get_logits(hidden_states, embedding, embedding_bias)
->>>>>>> 4abf6336
+            logits = logits[:, :self.org_vocab_size]
 
         # Only perform sampling in the driver worker.
         # Note: `_get_logits` is still distributed across TP workers because
