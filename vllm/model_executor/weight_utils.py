"""Utilities for downloading and initializing model weights."""
import filelock
import glob
import json
import os
from collections import defaultdict
from typing import Iterator, List, Optional, Tuple, Any

from huggingface_hub import snapshot_download
from safetensors.torch import load_file, save_file, safe_open
import numpy as np
import torch
from tqdm.auto import tqdm
from safetensors.torch import safe_open

from vllm.logger import init_logger

logger = init_logger(__name__)


class Disabledtqdm(tqdm):

    def __init__(self, *args, **kwargs):
        super().__init__(*args, **kwargs, disable=True)


<<<<<<< HEAD
def hf_model_weights_iterator(
    model_name_or_path: str,
    cache_dir: Optional[str] = None,
    use_np_cache: bool = False,
    use_safetensors: bool = False,
) -> Iterator[Tuple[str, torch.Tensor]]:
    # Prepare file lock directory to prevent multiple processes from
    # downloading the same model weights at the same time.
=======
def get_lock(model_name_or_path: str, cache_dir: Optional[str] = None):
>>>>>>> 0080d832
    lock_dir = cache_dir if cache_dir is not None else "/tmp"
    lock_file_name = model_name_or_path.replace("/", "-") + ".lock"
    lock = filelock.FileLock(os.path.join(lock_dir, lock_file_name))
    return lock


def _shared_pointers(tensors):
    ptrs = defaultdict(list)
    for k, v in tensors.items():
        ptrs[v.data_ptr()].append(k)
    failing = []
    for _, names in ptrs.items():
        if len(names) > 1:
            failing.append(names)
    return failing


def convert_bin_to_safetensor_file(
    pt_filename: str,
    sf_filename: str,
):
    loaded = torch.load(pt_filename, map_location="cpu")
    if "state_dict" in loaded:
        loaded = loaded["state_dict"]
    shared = _shared_pointers(loaded)
    for shared_weights in shared:
        for name in shared_weights[1:]:
            loaded.pop(name)

    # For tensors to be contiguous
    loaded = {k: v.contiguous() for k, v in loaded.items()}

    dirname = os.path.dirname(sf_filename)
    os.makedirs(dirname, exist_ok=True)
    save_file(loaded, sf_filename, metadata={"format": "pt"})

    # check file size
    sf_size = os.stat(sf_filename).st_size
    pt_size = os.stat(pt_filename).st_size
    if (sf_size - pt_size) / pt_size > 0.01:
        raise RuntimeError(f"""The file size different is more than 1%:
         - {sf_filename}: {sf_size}
         - {pt_filename}: {pt_size}
         """)

    # check if the tensors are the same
    reloaded = load_file(sf_filename)
    for k in loaded:
        pt_tensor = loaded[k]
        sf_tensor = reloaded[k]
        if not torch.equal(pt_tensor, sf_tensor):
            raise RuntimeError(f"The output tensors do not match for key {k}")


def prepare_hf_model_weights(
    model_name_or_path: str,
    cache_dir: Optional[str] = None,
    use_safetensor: bool = False,
):
    # Download model weights from huggingface.
    is_local = os.path.isdir(model_name_or_path)
<<<<<<< HEAD
    allow_patterns = ["*.safetensors"] if use_safetensors else ["*.bin"]
=======
    allow_patterns = "*.safetensors" if use_safetensor else "*.bin"
>>>>>>> 0080d832
    if not is_local:
        # Use file lock to prevent multiple processes from
        # downloading the same model weights at the same time.
        with get_lock(model_name_or_path, cache_dir):
            hf_folder = snapshot_download(model_name_or_path,
                                          allow_patterns=allow_patterns,
                                          cache_dir=cache_dir,
                                          tqdm_class=Disabledtqdm)
    else:
        hf_folder = model_name_or_path
    hf_weights_files = glob.glob(os.path.join(hf_folder, allow_patterns))
    if not use_safetensor:
        hf_weights_files = [
            x for x in hf_weights_files if not x.endswith("training_args.bin")
        ]

    if len(hf_weights_files) == 0 and use_safetensor:
        logger.warning("No *.safetensors files found, "
                       "fall back to *.bin files")
        return prepare_hf_model_weights(model_name_or_path,
                                        cache_dir=cache_dir,
                                        use_safetensor=False)
    return hf_folder, hf_weights_files, use_safetensor


def hf_model_weights_iterator(
    model_name_or_path: str,
    cache_dir: Optional[str] = None,
    use_np_cache: bool = False,
    use_safetensor: bool = False,
) -> Iterator[Tuple[str, torch.Tensor]]:
    hf_folder, hf_weights_files, use_safetensor = prepare_hf_model_weights(
        model_name_or_path, cache_dir=cache_dir, use_safetensor=use_safetensor)

<<<<<<< HEAD
    # prioritize safetensor files
    if use_safetensors:
        for st_file in glob.glob(os.path.join(hf_folder, "*.safetensors")):
            with safe_open(st_file, framework="pt") as f:
                for name in f.keys():
                    param = f.get_tensor(name)
                    yield name, param
            torch.cuda.empty_cache()
    elif use_np_cache:
=======
    if use_np_cache:
        # Currently np_cache only support *.bin checkpoints
        assert use_safetensor is False

>>>>>>> 0080d832
        # Convert the model weights from torch tensors to numpy arrays for
        # faster loading.
        np_folder = os.path.join(hf_folder, "np")
        os.makedirs(np_folder, exist_ok=True)
        weight_names_file = os.path.join(np_folder, "weight_names.json")
        # Use file lock to prevent multiple processes from
        # dumping the same model weights to numpy at the same time.
        with get_lock(model_name_or_path, cache_dir):
            if not os.path.exists(weight_names_file):
                weight_names = []
                for bin_file in hf_weights_files:
                    state = torch.load(bin_file, map_location="cpu")
                    for name, param in state.items():
                        param_path = os.path.join(np_folder, name)
                        with open(param_path, "wb") as f:
                            np.save(f, param.cpu().detach().numpy())
                        weight_names.append(name)
                with open(weight_names_file, "w") as f:
                    json.dump(weight_names, f)

        with open(weight_names_file, "r") as f:
            weight_names = json.load(f)

        for name in weight_names:
            param_path = os.path.join(np_folder, name)
            with open(param_path, "rb") as f:
                param = np.load(f)
            yield name, torch.from_numpy(param)
    elif use_safetensor:
        for st_file in hf_weights_files:
            with safe_open(st_file, framework="pt") as f:
                for name in f.keys():
                    param = f.get_slice(name)
                    yield name, param
    else:
        for bin_file in hf_weights_files:
            state = torch.load(bin_file, map_location="cpu")
            for name, param in state.items():
                yield name, param
            del state
            torch.cuda.empty_cache()


def load_padded_tensor_parallel_vocab(
    param: torch.Tensor,
    loaded_weight: Any,  # `torch.Tensor` or `PySafeSlice`
    tensor_model_parallel_rank: int,
) -> None:
    shard_size = param.shape[0]
    start_idx = tensor_model_parallel_rank * shard_size
    end_idx = (tensor_model_parallel_rank + 1) * shard_size
    loaded_weight = loaded_weight[start_idx:end_idx]

    # convert PySafeSlice object to torch.Tensor
    if not isinstance(loaded_weight, torch.Tensor):
        loaded_weight = loaded_weight[:]

    param[:loaded_weight.shape[0]].copy_(loaded_weight)


def load_tensor_parallel_weights(
    param: torch.Tensor,
    loaded_weight: Any,  # `torch.Tensor` or `PySafeSlice`
    param_name: str,
    column_parallel_weight_names: List[str],
    row_parallel_weight_names: List[str],
    tensor_model_parallel_rank: int,
) -> None:
    for p in column_parallel_weight_names:
        if p in param_name:
            shard_size = param.shape[0]
            start_idx = tensor_model_parallel_rank * shard_size
            end_idx = (tensor_model_parallel_rank + 1) * shard_size
            loaded_weight = loaded_weight[start_idx:end_idx]
            break
    for p in row_parallel_weight_names:
        if p in param_name:
            shard_size = param.shape[1]
            start_idx = tensor_model_parallel_rank * shard_size
            end_idx = (tensor_model_parallel_rank + 1) * shard_size
            loaded_weight = loaded_weight[:, start_idx:end_idx]
            break

    # convert PySafeSlice object to torch.Tensor
    if not isinstance(loaded_weight, torch.Tensor):
        loaded_weight = loaded_weight[:]

    assert param.shape == loaded_weight.shape, (
        f"{param_name} shape mismatch between model and checkpoint: "
        f"{param.shape} != {loaded_weight.shape}")
    param.data.copy_(loaded_weight)


def initialize_dummy_weights(
    model: torch.nn.Module,
    low: float = -1e-3,
    high: float = 1e-3,
) -> None:
    """Initialize model weights with random values.

    The model weights must be randomly initialized for accurate performance
    measurements. Additionally, the model weights should not cause NaNs in the
    forward pass. We empirically found that initializing the weights with
    values between -1e-3 and 1e-3 works well for most models.
    """
    for param in model.state_dict().values():
        param.data.uniform_(low, high)<|MERGE_RESOLUTION|>--- conflicted
+++ resolved
@@ -11,7 +11,6 @@
 import numpy as np
 import torch
 from tqdm.auto import tqdm
-from safetensors.torch import safe_open
 
 from vllm.logger import init_logger
 
@@ -24,18 +23,7 @@
         super().__init__(*args, **kwargs, disable=True)
 
 
-<<<<<<< HEAD
-def hf_model_weights_iterator(
-    model_name_or_path: str,
-    cache_dir: Optional[str] = None,
-    use_np_cache: bool = False,
-    use_safetensors: bool = False,
-) -> Iterator[Tuple[str, torch.Tensor]]:
-    # Prepare file lock directory to prevent multiple processes from
-    # downloading the same model weights at the same time.
-=======
 def get_lock(model_name_or_path: str, cache_dir: Optional[str] = None):
->>>>>>> 0080d832
     lock_dir = cache_dir if cache_dir is not None else "/tmp"
     lock_file_name = model_name_or_path.replace("/", "-") + ".lock"
     lock = filelock.FileLock(os.path.join(lock_dir, lock_file_name))
@@ -97,11 +85,7 @@
 ):
     # Download model weights from huggingface.
     is_local = os.path.isdir(model_name_or_path)
-<<<<<<< HEAD
-    allow_patterns = ["*.safetensors"] if use_safetensors else ["*.bin"]
-=======
     allow_patterns = "*.safetensors" if use_safetensor else "*.bin"
->>>>>>> 0080d832
     if not is_local:
         # Use file lock to prevent multiple processes from
         # downloading the same model weights at the same time.
@@ -136,22 +120,10 @@
     hf_folder, hf_weights_files, use_safetensor = prepare_hf_model_weights(
         model_name_or_path, cache_dir=cache_dir, use_safetensor=use_safetensor)
 
-<<<<<<< HEAD
-    # prioritize safetensor files
-    if use_safetensors:
-        for st_file in glob.glob(os.path.join(hf_folder, "*.safetensors")):
-            with safe_open(st_file, framework="pt") as f:
-                for name in f.keys():
-                    param = f.get_tensor(name)
-                    yield name, param
-            torch.cuda.empty_cache()
-    elif use_np_cache:
-=======
     if use_np_cache:
         # Currently np_cache only support *.bin checkpoints
         assert use_safetensor is False
 
->>>>>>> 0080d832
         # Convert the model weights from torch tensors to numpy arrays for
         # faster loading.
         np_folder = os.path.join(hf_folder, "np")
@@ -184,7 +156,7 @@
         for st_file in hf_weights_files:
             with safe_open(st_file, framework="pt") as f:
                 for name in f.keys():
-                    param = f.get_slice(name)
+                    param = f.get_tensor(name)
                     yield name, param
     else:
         for bin_file in hf_weights_files:
