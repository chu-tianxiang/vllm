--- conflicted
+++ resolved
@@ -40,14 +40,8 @@
 
 # FIXME(woosuk): Remove this once all models support quantization.
 _MODEL_CLASSES_SUPPORT_QUANTIZATION = {
-<<<<<<< HEAD
-    "awq": [LlamaForCausalLM, MistralForCausalLM],
-    "squeezellm": [LlamaForCausalLM, MistralForCausalLM],
-    "exl2": [LlamaForCausalLM],
-=======
     "awq": [LlamaForCausalLM, MistralForCausalLM, YiForCausalLM],
     "squeezellm": [LlamaForCausalLM, MistralForCausalLM, YiForCausalLM],
->>>>>>> 97072a78
     "gptq": [
         LlamaForCausalLM,
         QWenLMHeadModel,
@@ -67,6 +61,7 @@
         MistralForCausalLM,
         YiForCausalLM,
     ],
+    "exl2": [LlamaForCausalLM, MistralForCausalLM, YiForCausalLM],
 }
 
 
