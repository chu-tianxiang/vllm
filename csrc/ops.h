#pragma once

#include <torch/extension.h>

void paged_attention_v1(
  torch::Tensor& out,
  torch::Tensor& query,
  torch::Tensor& key_cache,
  torch::Tensor& value_cache,
  int num_kv_heads,
  float scale,
  torch::Tensor& block_tables,
  torch::Tensor& context_lens,
  int block_size,
  int max_context_len,
  const c10::optional<torch::Tensor>& alibi_slopes,
  const std::string& kv_cache_dtype);

void paged_attention_v2(
  torch::Tensor& out,
  torch::Tensor& exp_sums,
  torch::Tensor& max_logits,
  torch::Tensor& tmp_out,
  torch::Tensor& query,
  torch::Tensor& key_cache,
  torch::Tensor& value_cache,
  int num_kv_heads,
  float scale,
  torch::Tensor& block_tables,
  torch::Tensor& context_lens,
  int block_size,
  int max_context_len,
  const c10::optional<torch::Tensor>& alibi_slopes,
  const std::string& kv_cache_dtype);

void rms_norm(
  torch::Tensor& out,
  torch::Tensor& input,
  torch::Tensor& weight,
  float epsilon);

void fused_add_rms_norm(
  torch::Tensor& input,
  torch::Tensor& residual,
  torch::Tensor& weight,
  float epsilon);

void rotary_embedding(
  torch::Tensor& positions,
  torch::Tensor& query,
  torch::Tensor& key,
  int head_size,
  torch::Tensor& cos_sin_cache,
  bool is_neox);

void batched_rotary_embedding(
  torch::Tensor& positions,
  torch::Tensor& query,
  torch::Tensor& key,
  int head_size,
  torch::Tensor& cos_sin_cache,
  bool is_neox,
  int rot_dim,
  torch::Tensor& cos_sin_cache_offsets);

void silu_and_mul(
  torch::Tensor& out,
  torch::Tensor& input);

void gelu_and_mul(
  torch::Tensor& out,
  torch::Tensor& input);

void gelu_tanh_and_mul(
  torch::Tensor& out,
  torch::Tensor& input);

void gelu_new(
  torch::Tensor& out,
  torch::Tensor& input);

void gelu_fast(
  torch::Tensor& out,
  torch::Tensor& input);

#ifndef USE_ROCM
torch::Tensor awq_gemm(
  torch::Tensor _in_feats,
  torch::Tensor _kernel,
  torch::Tensor _scaling_factors,
  torch::Tensor _zeros,
  int split_k_iters);

void marlin_gemm(
  const torch::Tensor& input,
  const torch::Tensor& weights,
        torch::Tensor& output,
  const torch::Tensor& scales,
  const torch::Tensor& zeros,
        torch::Tensor& workspace);

torch::Tensor awq_to_marlin(
    torch::Tensor W
);

torch::Tensor gptq_to_marlin(
    torch::Tensor W,
    torch::Tensor g_idx
);

at::Tensor e8p_mm_origorder(
    const at::Tensor& A,
    const at::Tensor& B,
    const at::Tensor& CB);

void decompress_e8p_origorder(
    torch::Tensor YIs,
    torch::Tensor CB,
    torch::Tensor &Y
);
torch::Tensor awq_dequantize(
    torch::Tensor _kernel,
    torch::Tensor _scaling_factors,
    torch::Tensor _zeros,
    int split_k_iters,
    int thx,
    int thy);

torch::Tensor marlin_gemm(
    torch::Tensor& a, 
    torch::Tensor& b_q_weight,
    torch::Tensor& b_scales, 
    torch::Tensor& workspace,
    int64_t size_m, 
    int64_t size_n, 
    int64_t size_k);
#endif

void squeezellm_gemm(
  torch::Tensor vec,
  torch::Tensor mat,
  torch::Tensor mul,
  torch::Tensor lookup_table);

torch::Tensor gptq_gemm(
  torch::Tensor a,
  torch::Tensor b_q_weight,
  torch::Tensor b_gptq_qzeros,
  torch::Tensor b_gptq_scales,
  torch::Tensor b_g_idx,
  bool use_exllama,
  int bit);

void gptq_shuffle(
  torch::Tensor q_weight,
  torch::Tensor q_perm,
  int bit);
<<<<<<< HEAD

torch::Tensor ggml_dequantize(
    torch::Tensor X,
    int8_t type,
    int64_t m,
    int64_t n
);

torch::Tensor ggml_mul_mat_vec(
    torch::Tensor W,  // quant weight
    torch::Tensor X,  // input
    int8_t type,
    int64_t m
);

torch::Tensor ggml_mul_mat_vec_a8(
    torch::Tensor W,  // quant weight
    torch::Tensor X,  // input
    int8_t type,
    int64_t row
);

torch::Tensor ggml_mul_mat_a8(
    torch::Tensor W,  // quant weight
    torch::Tensor X,  // input
    int8_t type,
    int64_t row
);

uintptr_t make_q_matrix(
    torch::Tensor q_weight,
    torch::Tensor q_perm,
    torch::Tensor q_invperm,
    torch::Tensor q_scale,
    torch::Tensor q_scale_max,
    torch::Tensor q_groups,
    torch::Tensor q_group_map
);

torch::Tensor exl2_gemm(
    torch::Tensor a,
    uintptr_t b
);
=======
>>>>>>> 8fe83865

void moe_align_block_size(
  torch::Tensor topk_ids,
  int num_experts,
  int block_size,
  torch::Tensor sorted_token_ids,
  torch::Tensor experts_ids,
  torch::Tensor num_tokens_post_pad);

#ifndef USE_ROCM
using fptr_t = uint64_t;
fptr_t init_custom_ar(torch::Tensor &meta, torch::Tensor &rank_data,
                    const std::vector<std::string> &handles,
                    const std::vector<int64_t> &offsets, int rank,
                    bool full_nvlink);
bool should_custom_ar(torch::Tensor &inp, int max_size, int world_size,
                      bool full_nvlink);
void all_reduce_reg(fptr_t _fa, torch::Tensor &inp, torch::Tensor &out);
void all_reduce_unreg(fptr_t _fa, torch::Tensor &inp, torch::Tensor &reg_buffer,
                      torch::Tensor &out);
void dispose(fptr_t _fa);
int meta_size();
void register_buffer(fptr_t _fa, torch::Tensor &t,
                     const std::vector<std::string> &handles,
                     const std::vector<int64_t> &offsets);
std::pair<std::vector<uint8_t>, std::vector<int64_t>> get_graph_buffer_ipc_meta(fptr_t _fa);
void register_graph_buffers(fptr_t _fa, const std::vector<std::string> &handles,
                            const std::vector<std::vector<int64_t>> &offsets);
#endif<|MERGE_RESOLUTION|>--- conflicted
+++ resolved
@@ -91,7 +91,7 @@
   torch::Tensor _zeros,
   int split_k_iters);
 
-void marlin_gemm(
+void marlin_gemm_zero(
   const torch::Tensor& input,
   const torch::Tensor& weights,
         torch::Tensor& output,
@@ -127,12 +127,12 @@
     int thy);
 
 torch::Tensor marlin_gemm(
-    torch::Tensor& a, 
+    torch::Tensor& a,
     torch::Tensor& b_q_weight,
-    torch::Tensor& b_scales, 
+    torch::Tensor& b_scales,
     torch::Tensor& workspace,
-    int64_t size_m, 
-    int64_t size_n, 
+    int64_t size_m,
+    int64_t size_n,
     int64_t size_k);
 #endif
 
@@ -155,7 +155,6 @@
   torch::Tensor q_weight,
   torch::Tensor q_perm,
   int bit);
-<<<<<<< HEAD
 
 torch::Tensor ggml_dequantize(
     torch::Tensor X,
@@ -199,8 +198,6 @@
     torch::Tensor a,
     uintptr_t b
 );
-=======
->>>>>>> 8fe83865
 
 void moe_align_block_size(
   torch::Tensor topk_ids,
