--- conflicted
+++ resolved
@@ -435,13 +435,13 @@
     return requirements
 
 
-<<<<<<< HEAD
-package_data = {"vllm": ["py.typed", "model_executor/layers/quantization/hadamard.safetensors"]}
-=======
 package_data = {
-    "vllm": ["py.typed", "model_executor/layers/fused_moe/configs/*.json"]
+    "vllm": [
+        "py.typed",
+        "model_executor/layers/quantization/hadamard.safetensors",
+        "model_executor/layers/fused_moe/configs/*.json"
+    ]
 }
->>>>>>> 48a8f4a7
 if os.environ.get("VLLM_USE_PRECOMPILED"):
     ext_modules = []
     package_data["vllm"].append("*.so")
