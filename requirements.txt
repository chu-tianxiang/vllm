--- conflicted
+++ resolved
@@ -9,13 +9,8 @@
 fastapi
 uvicorn[standard]
 pydantic >= 2.0  # Required for OpenAI server.
-<<<<<<< HEAD
-aioprometheus[starlette]
 fast-hadamard-transform
-prometheus_client
-=======
 prometheus_client >= 0.18.0
->>>>>>> 8fe83865
 pynvml == 11.5.0
 triton >= 2.1.0
 outlines == 0.0.34
