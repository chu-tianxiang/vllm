ninja  # For faster builds.
psutil
ray >= 2.9
sentencepiece  # Required for LLaMA tokenizer.
numpy
torch == 2.1.2
transformers >= 4.38.0  # Required for Gemma.
xformers == 0.0.23.post1  # Required for CUDA 12.1.
fastapi
uvicorn[standard]
pydantic >= 2.0  # Required for OpenAI server.
<<<<<<< HEAD
aioprometheus[starlette]
fast-hadamard-transform
gguf
=======
prometheus_client
>>>>>>> 48a8f4a7
pynvml == 11.5.0
triton >= 2.1.0
cupy-cuda12x == 12.1.0  # Required for CUDA graphs. CUDA 11.8 users should install cupy-cuda11x instead.<|MERGE_RESOLUTION|>--- conflicted
+++ resolved
@@ -9,13 +9,10 @@
 fastapi
 uvicorn[standard]
 pydantic >= 2.0  # Required for OpenAI server.
-<<<<<<< HEAD
 aioprometheus[starlette]
 fast-hadamard-transform
 gguf
-=======
 prometheus_client
->>>>>>> 48a8f4a7
 pynvml == 11.5.0
 triton >= 2.1.0
 cupy-cuda12x == 12.1.0  # Required for CUDA graphs. CUDA 11.8 users should install cupy-cuda11x instead.